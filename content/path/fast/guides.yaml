title: Fast Load Times
blurb: Learn how to guarantee your site loads quickly.
overview: |
    Slow loading sites frustrate users. Doloremque laudantium, totam rem aperiam, eaque ipsa quae ab illo inventore veritatis et quasi architecto beatae vitae dicta sunt explicabo. Nemo enim ipsam voluptatem quia voluptas sit aspernatur aut odit aut fugit, sed quia consequuntur.

    _"53% of mobile site visits are abandoned if pages take longer than 3 seconds to load."_
    - The Need for Mobile Speed.

topics:
# Topic containing several guides
- title: Measure your site’s performance
  guides:
    - understand-key-performance-metrics
    - discover-performance-opportunities-with-lighthouse
- title: Optimizing your JavaScript
  guides:
<<<<<<< HEAD
    - code-splitting
    - apply-instant-loading-with-prpl
=======
    - reduce-javascript-payloads-with-code-splitting
    - reduce-network-payloads-using-text-compression
    - serve-modern-code-to-modern-browsers
>>>>>>> f7292e42
    - test-guide<|MERGE_RESOLUTION|>--- conflicted
+++ resolved
@@ -14,12 +14,7 @@
     - discover-performance-opportunities-with-lighthouse
 - title: Optimizing your JavaScript
   guides:
-<<<<<<< HEAD
-    - code-splitting
-    - apply-instant-loading-with-prpl
-=======
     - reduce-javascript-payloads-with-code-splitting
     - reduce-network-payloads-using-text-compression
     - serve-modern-code-to-modern-browsers
->>>>>>> f7292e42
-    - test-guide+    - apply-instant-loading-with-prpl