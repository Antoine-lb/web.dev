/// ROLLOUT PATCHES
/// These styles must be removed when the rollout is complete.
/// They tweak existing, difficult to change, elements but should
/// be completely useless once those elements have been changed
.w-visually-hidden {
  @extend .visually-hidden;
}

.w-table-wrapper {
  @extend .table-wrapper;
}

<<<<<<< HEAD
.w-columns {
  @extend .switcher;
=======
.w-screenshot {
  @extend .fixed-width-img;
>>>>>>> 98306d65
}

.w-callout {
  max-width: $global-prose-element-max-width;
  border: 1px solid get-utility-value('color', 'stroke');
}

.w-callout__lockup::before {
  display: none;
}

web-response-mc {
  display: block;
  margin-block-start: get-size('base');
}

/// These overly specific selectors are unfortunately going to have to
/// stay until we can either: rip the CSS out of the web components or
/// get into the web component CSS safely and refactor
.web-assessment__lockup,
web-tabs .web-tabs__tab[aria-selected='true'] {
  color: #{get-utility-value('color', 'state-good-text')} !important;
}

web-tabs .web-tabs__tab[aria-selected='true']::after {
  background: #{get-utility-value('color', 'state-good-text')} !important;
}

.web-question__content {
  padding: $global-gutter !important;

  [data-role='stimulus'] {
    @extend .flow;
  }
}

.web-assessment__launcher {
  padding: $global-gutter-narrow;
  @include apply-utility('bg', 'mid-bg');

  .web-assessment__open {
    @extend .button;

    width: max-content;
    margin-block-start: get-space('base');

    &:hover {
      @include apply-utility('bg', 'accent-bg');
    }
  }
}

.web-assessment__close {
  @extend .button;

  padding: 0.5rem;
}

.web-assessment__button {
  @extend .button;
}

[state='completed'] .web-question__cta::before {
  display: none;
}

.web-tabs__text-label {
  color: get-utility-value('color', 'core-text') !important;
}

/// The assesment component recreates inputs, so we need to pull that out
.web-select-group__input {
  opacity: 1 !important;
}

.web-select-group__selector {
  display: none !important;
}

.web-select-group__option-content {
  padding-inline-start: $global-gutter-narrow;
}

/// SITE HEADER SEARCH OVERRIDES
.site-header__search {
  .web-search__input-wrapper,
  web-search-results {
    position: absolute;
    top: 0;
    right: 0;
    width: 100%;
  }

  web-search-results {
    inset-block-start: 1.5rem;
  }

  .web-search-popout {
    height: unset;
    line-height: 1.4;
    border: 1px solid get-utility-value('color', 'stroke');
    border-radius: $global-radius-base;
    padding: 0;
    z-index: 99;

    a {
      color: currentColor;
    }
  }

  .web-search-popout__list {
    @extend .stack-nav;

    margin: 0;
    border-block-start: 1px solid get-utility-value('color', 'stroke');
  }

  .web-search-popout__heading {
    font-size: get-size('base');
    padding: 0.5rem $global-gutter-narrow;
  }

  .web-search__input {
    @extend .focus-ring;

    border-radius: $global-radius-base;
  }

  .web-search__search-icon {
    transform: translateY(1px); // Optical adjustment
  }
}

.site-header web-search[expanded] .web-search__input-wrapper,
.site-header web-search-results {
  width: clamp(16rem, 40vw, 25rem);
}

/// SITE HEADER SIGN IN
.site-header .w-profile-signin {
  display: inline-block;
  padding: 1.5em $global-gutter-narrow;
  text-decoration: none;
  text-transform: none;
  font: inherit;
  flex: none;

  @include apply-utility('color', 'mid-text');
}

/// Strong-arm the Google branded dialog
.site-header .w-profile-dialog__account:link,
.site-header .w-profile-dialog__account:visited {
  color: #fff;
  text-decoration: none;
}

.site-header .w-profile-dialog__account:hover {
  background: #4d90fe;
}

.site-header .w-profile-dialog__privacy:hover {
  background: none;
}

/// RESPONSIVE OVERRIDES
@include media-query('md') {
  web-assessment.w-callout {
    margin-inline: auto !important;
  }

  web-profile-switcher-container {
    margin-left: 0 !important;
  }
}

web-url-chooser {
  /// Temporary button styles, as the class "button" cannot be safely added as it used by the old css.
  .w-button {
    text-transform: uppercase;
    letter-spacing: 0.03ch;
    border-radius: 3px;
    padding: 1.4em 1em;
    display: inline-flex;
    align-items: center;
    border: none;
    text-decoration: none;
    cursor: pointer;
    position: relative;
    overflow: hidden;
    background: var(--color-action-bg);
    color: var(--color-action-text);
    font-weight: 500;
    line-height: 1.2;
  }

  .w-button[data-type='primary'] {
    border-color: var(--color-action-bg-primary);
    background: var(--color-action-bg-primary);
    color: var(--color-action-text-primary);
  }

  .w-button[disabled] {
    filter: invert(0.2) !important;
    box-shadow: none !important;
    transform: none !important;
    cursor: not-allowed !important;
  }
}

.w-label + web-copy-code {
  --flow-space: 0.5rem;
}<|MERGE_RESOLUTION|>--- conflicted
+++ resolved
@@ -10,13 +10,12 @@
   @extend .table-wrapper;
 }
 
-<<<<<<< HEAD
+.w-screenshot {
+  @extend .fixed-width-img;
+}
+
 .w-columns {
   @extend .switcher;
-=======
-.w-screenshot {
-  @extend .fixed-width-img;
->>>>>>> 98306d65
 }
 
 .w-callout {
