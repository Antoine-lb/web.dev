/**
 * @fileoverview Site entrypoint.
 *
 * This is web.dev's core JS bundle; it includes unistore, and some basic
 * sw cleanup code.
 */

import {checkUserPreferredLanguage} from './actions';
import {store} from './store';
import {localStorage} from './utils/storage';
import removeServiceWorkers from './utils/sw-remove';
<<<<<<< HEAD
import {copyLinkToClipboard} from './urls';
import './analytics'; // side effects & named export
// TODO: Enable this when #3836 is fixed.
// // https://github.com/GoogleChrome/web.dev/issues/3836
// import {syncContentIndex} from './content-indexing';
=======
>>>>>>> f0108600

// This hides a legacy browser warning that can appear on the /measure page
// See .unsupported-notice in _page-header.scss
document.body.classList.remove('unresolved');

// Read preferred language from the url, a cookie or browser settings.
checkUserPreferredLanguage();

// Configures global page state (loading, signed in).
function onGlobalStateChanged({isSignedIn}) {
  document.body.classList.toggle('lh-signedin', isSignedIn);

  // Cache whether the user was signed in, to help prevent FOUC in future and
  // for Analytics, as this can be read synchronosly and Firebase's auth takes
  // ~ms to arrive.
  localStorage['webdev_isSignedIn'] = isSignedIn ? 'probably' : '';
}
store.subscribe(onGlobalStateChanged);
onGlobalStateChanged(store.getState());

<<<<<<< HEAD
// Copy link to heading on click.
copyLinkToClipboard();

// Ensure/update the Service Worker, or remove it if unsupported (this should
// never happen here unless the valid domains change, but left in for safety).
if (serviceWorkerIsSupported(window.location.hostname)) {
  ensureServiceWorker();
  // TODO: Re-enable this when #3836 is fixed.
  // https://github.com/GoogleChrome/web.dev/issues/3836
  // syncContentIndex().catch((error) => {
  //   trackError(error, 'Content Indexing error');
  // });
} else {
  removeServiceWorkers();
}

function serviceWorkerIsSupported(hostname) {
  // Allow local/prod as well as .netlify staging deploy target.
  // We also check that updateViaCache is supported, which ensures that a browser checks all deps
  // included via importScripts as well as the SW itself. (This works from mid-2018 everywhere, but
  // it seems good to double-check.)
  const allowedHostnames = [
    'web.dev',
    'web-dev-staging.appspot.com',
    'localhost',
  ];
  return (
    'serviceWorker' in navigator &&
    'updateViaCache' in ServiceWorkerRegistration.prototype &&
    (allowedHostnames.includes(hostname) || hostname.endsWith('.netlify.app'))
  );
}

function ensureServiceWorker() {
  const {pathname} = window.location;
  const isFirstInstall = !navigator.serviceWorker.controller;
  if (isFirstInstall) {
    // Watch for the brand new Service Worker to be activated. We claim this foreground page
    // inside the Service Worker, so this event will fire when it is activated.
    navigator.serviceWorker.addEventListener(
      'controllerchange',
      (event) => {
        // We don't fetch the partial for the initial, real, HTML fetch from our HTTP server. This
        // ensures that if the user goes offline and reloads for some reason, the page still loads.
        getHTML(pathname);

        // Don't reload on first claim if this is the first install.
        event.stopImmediatePropagation();
      },
      {once: true},
    );
  } else if (pathname !== '/') {
    // Aggressively refetch the landing page every time the site is loaded.
    // TODO(samthor): Check Workbox's cache time and fetch if needed. Additionally, cache a
    // number of recent articles.
    getHTML('/');
  }

  // We activate the new Service Worker only if its architecture rev changes. This isn't on any
  // minor Service Worker change (i.e., new JS or CSS), only when the major version changes.
  // (We can't reliably force a reload via the Client interface of the SW itself, as the method is
  // unsupported in Safari.)
  navigator.serviceWorker.addEventListener('controllerchange', () => {
    window.location.reload();
  });
  navigator.serviceWorker.register('/sw.js', {updateViaCache: 'all'});
}
=======
removeServiceWorkers();
>>>>>>> f0108600
<|MERGE_RESOLUTION|>--- conflicted
+++ resolved
@@ -9,14 +9,7 @@
 import {store} from './store';
 import {localStorage} from './utils/storage';
 import removeServiceWorkers from './utils/sw-remove';
-<<<<<<< HEAD
-import {copyLinkToClipboard} from './urls';
-import './analytics'; // side effects & named export
-// TODO: Enable this when #3836 is fixed.
-// // https://github.com/GoogleChrome/web.dev/issues/3836
-// import {syncContentIndex} from './content-indexing';
-=======
->>>>>>> f0108600
+import {copySectionLinks} from './copy-section-links';
 
 // This hides a legacy browser warning that can appear on the /measure page
 // See .unsupported-notice in _page-header.scss
@@ -37,74 +30,6 @@
 store.subscribe(onGlobalStateChanged);
 onGlobalStateChanged(store.getState());
 
-<<<<<<< HEAD
-// Copy link to heading on click.
-copyLinkToClipboard();
-
-// Ensure/update the Service Worker, or remove it if unsupported (this should
-// never happen here unless the valid domains change, but left in for safety).
-if (serviceWorkerIsSupported(window.location.hostname)) {
-  ensureServiceWorker();
-  // TODO: Re-enable this when #3836 is fixed.
-  // https://github.com/GoogleChrome/web.dev/issues/3836
-  // syncContentIndex().catch((error) => {
-  //   trackError(error, 'Content Indexing error');
-  // });
-} else {
-  removeServiceWorkers();
-}
-
-function serviceWorkerIsSupported(hostname) {
-  // Allow local/prod as well as .netlify staging deploy target.
-  // We also check that updateViaCache is supported, which ensures that a browser checks all deps
-  // included via importScripts as well as the SW itself. (This works from mid-2018 everywhere, but
-  // it seems good to double-check.)
-  const allowedHostnames = [
-    'web.dev',
-    'web-dev-staging.appspot.com',
-    'localhost',
-  ];
-  return (
-    'serviceWorker' in navigator &&
-    'updateViaCache' in ServiceWorkerRegistration.prototype &&
-    (allowedHostnames.includes(hostname) || hostname.endsWith('.netlify.app'))
-  );
-}
-
-function ensureServiceWorker() {
-  const {pathname} = window.location;
-  const isFirstInstall = !navigator.serviceWorker.controller;
-  if (isFirstInstall) {
-    // Watch for the brand new Service Worker to be activated. We claim this foreground page
-    // inside the Service Worker, so this event will fire when it is activated.
-    navigator.serviceWorker.addEventListener(
-      'controllerchange',
-      (event) => {
-        // We don't fetch the partial for the initial, real, HTML fetch from our HTTP server. This
-        // ensures that if the user goes offline and reloads for some reason, the page still loads.
-        getHTML(pathname);
-
-        // Don't reload on first claim if this is the first install.
-        event.stopImmediatePropagation();
-      },
-      {once: true},
-    );
-  } else if (pathname !== '/') {
-    // Aggressively refetch the landing page every time the site is loaded.
-    // TODO(samthor): Check Workbox's cache time and fetch if needed. Additionally, cache a
-    // number of recent articles.
-    getHTML('/');
-  }
-
-  // We activate the new Service Worker only if its architecture rev changes. This isn't on any
-  // minor Service Worker change (i.e., new JS or CSS), only when the major version changes.
-  // (We can't reliably force a reload via the Client interface of the SW itself, as the method is
-  // unsupported in Safari.)
-  navigator.serviceWorker.addEventListener('controllerchange', () => {
-    window.location.reload();
-  });
-  navigator.serviceWorker.register('/sw.js', {updateViaCache: 'all'});
-}
-=======
-removeServiceWorkers();
->>>>>>> f0108600
+// Copy section links on click
+copySectionLinks();
+removeServiceWorkers();