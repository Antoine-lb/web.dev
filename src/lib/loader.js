--- conflicted
+++ resolved
@@ -1,17 +1,11 @@
-<<<<<<< HEAD
-import {store} from "./store";
-import "./utils/underscore-import-polyfill";
-import getMeta from "./utils/meta";
-import {addToContentIndex} from "./content-indexing";
-=======
 /**
  * @fileoverview Handles SPA loading and importing JS entrypoint for web.dev.
  *
  * Exports a single function, swapContent, which ensures that the inner contents of the web.dev
  * template is correct, and that the correct JS entrypoint is ready.
  */
->>>>>>> e610fe3e
 
+import {addToContentIndex} from "./content-indexing";
 import {store} from './store';
 import {normalizeUrl} from './urls';
 import './utils/underscore-import-polyfill';
@@ -177,11 +171,9 @@
   // complete reload.
   await entrypointPromise;
 
-<<<<<<< HEAD
-  store.setState({
-    isPageLoading: false,
-    isOffline,
-  });
+  if (!signal.aborted) {
+    store.setState({isPageLoading: false});
+  }
 
   const isPost = main.querySelector(".w-post-content");
   if (isPost) {
@@ -193,9 +185,5 @@
       title: page.title,
       url: window.location.pathname,
     });
-=======
-  if (!signal.aborted) {
-    store.setState({isPageLoading: false});
->>>>>>> e610fe3e
   }
 }