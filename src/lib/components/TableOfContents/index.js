/*
 * Copyright 2020 Google LLC
 *
 * Licensed under the Apache License, Version 2.0 (the "License");
 * you may not use this file except in compliance with the License.
 * You may obtain a copy of the License at
 *
 *     https://www.apache.org/licenses/LICENSE-2.0
 *
 * Unless required by applicable law or agreed to in writing, software
 * distributed under the License is distributed on an "AS IS" BASIS,
 * WITHOUT WARRANTIES OR CONDITIONS OF ANY KIND, either express or implied.
 * See the License for the specific language governing permissions and
 * limitations under the License.
 */

import {html} from 'lit-element';
import {BaseStateElement} from '../BaseStateElement';
import {openToC, closeToC} from '../../actions';

/**
 * Element that renders table of contents.
 * @extends {BaseStateElement}
 * @final
 */
class TableOfContents extends BaseStateElement {
  static get properties() {
    return {
      opened: {type: Boolean, reflect: true},
<<<<<<< HEAD
      i18n: {type: Object},
=======
      openAt: {type: Number, reflect: true},
>>>>>>> 33a1d934
    };
  }

  constructor() {
    super();
    this.tocActiveClass = 'w-toc__active';
    this.tocBorderClass = 'w-toc__border';
    this.tocVisibleClass = 'w-toc__visible';
<<<<<<< HEAD
    this.i18n = {};
=======
    this.openAt = 0;
>>>>>>> 33a1d934
  }

  connectedCallback() {
    // This sets initial global state before subscribing to the store.
    // If we didn't do this then `this.opened` would always be set to false
    // because onStateChanged runs synchronously after we call
    // super.connectedCallback();
    if (this.hasAttribute('opened')) {
      openToC();
    } else if (this.hasAttribute('openAt')) {
      if (document.documentElement.clientWidth >= this.openAt) {
        openToC();
      }
    }

    super.connectedCallback();
    this.tocHTML = this.innerHTML;
    this.articleContent = this.closest('main');

    if (!this.articleContent) {
      console.warn(`Article container not found.`);
      return;
    }
  }

  render() {
    const content = /** @type TemplateStringsArray */ (
      /** @type ReadonlyArray<string> */ ([this.tocHTML])
    );
    const in_this_article = this.i18n.in_this_article;
    const title = in_this_article[this.locale] || in_this_article['en'];
    return html`
      <div class="w-toc__label">
        <span>${title}</span>
        <button
          class="w-button w-button--secondary w-button--icon"
          data-icon="close"
          aria-label="Close Table of Contents"
          @click="${closeToC}"
        ></button>
      </div>
      <web-scroll-spy>
        <div class="w-toc__content">${html(content)}</div>
      </web-scroll-spy>
    `;
  }

  disconnectedCallback() {
    super.disconnectedCallback();
    closeToC();
    this.observer.disconnect();
  }

  onStateChanged({isTocOpened, currentLanguage}) {
    this.opened = isTocOpened;
    this.locale = currentLanguage;
  }
}

customElements.define('web-table-of-contents', TableOfContents);<|MERGE_RESOLUTION|>--- conflicted
+++ resolved
@@ -27,11 +27,8 @@
   static get properties() {
     return {
       opened: {type: Boolean, reflect: true},
-<<<<<<< HEAD
       i18n: {type: Object},
-=======
       openAt: {type: Number, reflect: true},
->>>>>>> 33a1d934
     };
   }
 
@@ -40,11 +37,8 @@
     this.tocActiveClass = 'w-toc__active';
     this.tocBorderClass = 'w-toc__border';
     this.tocVisibleClass = 'w-toc__visible';
-<<<<<<< HEAD
     this.i18n = {};
-=======
     this.openAt = 0;
->>>>>>> 33a1d934
   }
 
   connectedCallback() {
