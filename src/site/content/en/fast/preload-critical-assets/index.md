--- conflicted
+++ resolved
@@ -10,11 +10,7 @@
   for any other external references. The critical request chain represents the
   order of resources that are prioritized and fetched by the browser.
 date: 2018-11-05
-<<<<<<< HEAD
-updated: 2020-05-28
-=======
-updated: 2020-05-27
->>>>>>> 64bcffdf
+updated: 2020-06-01
 codelabs:
   - codelab-preload-critical-assets
   - codelab-preload-web-fonts
