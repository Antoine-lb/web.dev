--- conflicted
+++ resolved
@@ -21,7 +21,6 @@
 This code lab isn't broken. Security requirements just mean you need to remix it first.
 {% Instruction 'remix', 'ol' %}
 {% endAside %}
-<<<<<<< HEAD
 
 This codelab will teach you the following things:
 
@@ -71,35 +70,4 @@
 
 ## Acknowledgements
 
-This codelab owes a huge debt to former colleges. In particular, the server code used herein in a fork of code originally produced for an earlier cocelab by Kate Jeffreys.
-=======
-
-This codelab will teach you the following things:
-
-* Managing push notification subscriptions from a client; that is, how to subscribe and unsubscribe a user.
-* Sending push notifications to a single user.
-* Sending push notifications to multiple subscribed users.
-
-## Preliminaries
-
-With the exception of iOS and Android WebView, push notifications work pretty much everywhere these days. There's [some variation](https://developer.mozilla.org/en-US/docs/Web/API/Notification#browser_compatibility) among browsers in the capabilities of notifications, but those differences are outside the scope of this codelab.
-
-Since this codelab shows how to push notifications to multiple subscribed users, you'll need at least two browsers. You can use two different mobile browsers if you want&mdash;say, Chrome and Firefox&mdash;but I like to use one mobile and one desktop. This gives you a look at how the experiences vary.
-
-Finally, there's [a companion article](https://web.dev/push-notifications-overview/#how) that describes how push notifications work. It's worth a read, but I try to give you enough information to understand what's happening. Where I think more depth might be usefu, I link to that article.
-
-[TBD Something about the app stack]
-
-## VAPID keys
-
-To send a push notification, your server sends a message to a push service that routes the message to your subscribed client. The other article [describes the process](https://web.dev/push-notifications-overview/#send), but the main thing you need to know for this codelab is sending to the push service requires a set of credentials, called VAPID keys that you generate. There are [multiple ways to do this](https://www.google.com/search?q=generate+vapid+keys&oq=generate+VAPID+&aqs=chrome.0.0i512j69i57j0i512j0i22i30l4j0i15i22i30l2j0i22i30.4339j0j15&sourceid=chrome&ie=UTF-8), but the simplest is to use the node [web-push](https://www.npmjs.com/package/web-push) module, which you can install globally.
-
-This modules is already installed in the sample code. To generate your VAPID keys:
-
-1. In the 
-
-
-## Acknowledgements
-
-This codelab owes a huge debt to former colleges. The code user herein in a fork of code originally produced by Kate Jeffreys.
->>>>>>> 99a490ee
+This codelab owes a huge debt to former colleges. In particular, the server code used herein in a fork of code originally produced for an earlier cocelab by Kate Jeffreys.