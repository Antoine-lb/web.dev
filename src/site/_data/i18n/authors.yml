jakearchibald:
  title:
    en: Jake Archibald
    es: Jake Archibald
    ja: Jake Archibald
    ko: Jake Archibald
    pt: Jake Archibald
    ru: Jake Archibald
    zh: Jake Archibald
  description:
    en: Human boy working on web standards at Google
    es: Chico humano que trabaja en los estándares de la web en Google
    ja: Google で Web 標準に取り組むヒューマンボーイ
    ko: Google에서 웹 표준 작업을 하는 인간적인 청년
    pt: Garoto humano trabalhando nos padrões da web na empresa Google
    ru: Разработчик веб-стандартов в компании Google
    zh: 在 Google 研究网络标准的大男孩

aaronkrajeski:
  title:
    en: Aaron Krajeski
    es: Aaron Krajeski
    ja: Aaron Krajeski
    ko: Aaron Krajeski
    pt: Aaron Krajeski
    ru: Aaron Krajeski
    zh: Aaron Krajeski
  description:
    en: Overly concerned with glowing rectangles
    es: Demasiado preocupado por los rectángulos brillantes
    ja: 四角く光る画面に過度に関心がある人
    ko: 빛나는 직사각형에 지나치게 관심을 가진 사람
    pt: Excessivamente preocupado com retângulos brilhantes
    ru: Проявляет повышенный интерес к светящимся прямоугольникам
    zh: 全身心研究发光的矩形

felixarntz:
  title:
    en: Felix Arntz
    es: Felix Arntz
    ja: Felix Arntz
    ko: Felix Arntz
    pt: Felix Arntz
    ru: Felix Arntz
    zh: Felix Arntz
  description:
    en: Developer Programs Engineer at Google, contributing to the CMS ecosystem
    es: Ingeniero de programas para desarrolladores en Google, contribuyendo al ecosistema CMS
    ja: CMS エコシステムに貢献する Google の開発者プログラムエンジニア
    ko: CMS 생태계에 기여하는 Google의 개발자 프로그램 엔지니어
    pt: Engenheiro de programas de desenvolvedor no Google, contribuindo para o ecossistema CMS
    ru: Developer Programs Engineer в компании Google. Участвует в развитии экосистемы CMS
    zh: Google 的开发者计划工程师，也是 CMS 生态系统的贡献者

amandabaker:
  title:
    en: Amanda Baker
    es: Amanda Baker
    ja: Amanda Baker
    ko: Amanda Baker
    pt: Amanda Baker
    ru: Amanda Baker
    zh: Amanda Baker
  description:
    en: Software Engineer on the Microsoft Edge team
    es: Ingeniero de software en el equipo de Microsoft Edge
    ja: Microsoft Edge チームに所属するソフトウェアエンジニア
    ko: Microsoft Edge 팀의 소프트웨어 엔지니어
    pt: Engenheira de software na equipe Microsoft Edge
    ru: Инженер-программист в команде Microsoft Edge
    zh: Microsoft Edge 团队的软件工程师

kaycebasques:
  title:
    en: Kayce Basques
    es: Kayce Basques
    ja: Kayce Basques
    ko: Kayce Basques
    pt: Kayce Basques
    ru: Kayce Basques
    zh: Kayce Basques
  description:
    en: Technical Writer, Chrome DevTools & Lighthouse
    es: Escritor técnico, Chrome DevTools y Lighthouse
    ja: Chrome DevTools や Lighthouse を対象としたテクニカルライター
    ko: 테크니컬라이터, Chrome DevTools 및 Lighthouse
    pt: Escritora técnica, Chrome DevTools & Lighthouse
    ru: Технический писатель, специализирующийся на Chrome DevTools и Lighthouse
    zh: Chrome DevTools 与 Lighthouse 技术撰稿人

johyphenel:
  title:
    en: Jo-el van Bergen
    es: Jo-el van Bergen
    ja: Jo-el van Bergen
    ko: Jo-el van Bergen
    pt: Jo-el van Bergen
    ru: Jo-el van Bergen
    zh: Jo-el van Bergen
  description:
    en: Our latest news, updates, and stories by Jo-el van Bergen.
    es: Consulte las últimas noticias, actualizaciones e historias publicadas por Jo-el van Bergen.
    ja: Jo-el van Bergen による最新のニュース、アップデート情報、記事などをご紹介します。
    ko: Jo-el van Bergen의 최신 뉴스, 업데이트 및 스토리.
    pt: Nossas últimas notícias, atualizações e histórias por Jo-el van Bergen.
    ru: Последние новости и статьи от Jo-el van Bergen.
    zh: Jo-el van Bergen 撰写我们的最新资讯、动态和故事。

sgomes:
  title:
    en: Sérgio Gomes
    es: Sérgio Gomes
    ja: Sérgio Gomes
    ko: Sérgio Gomes
    pt: Sérgio Gomes
    ru: Sérgio Gomes
    zh: Sérgio Gomes
  description:
    en: Our latest news, updates, and stories by Sérgio Gomes.
    es: Consulte las últimas noticias, actualizaciones e historias publicadas por Sérgio Gomes.
    ja: Sérgio Gomes による最新のニュース、アップデート情報、記事などをご紹介します。
    ko: Sérgio Gomes의 최신 뉴스, 업데이트 및 스토리.
    pt: Nossas últimas notícias, atualizações e histórias por Sérgio Gomes.
    ru: Последние новости и статьи от Sérgio Gomes.
    zh: Sérgio Gomes 撰写我们的最新资讯、动态和故事。

beaufortfrancois:
  title:
    en: François Beaufort
    es: François Beaufort
    ja: François Beaufort
    ko: François Beaufort
    pt: François Beaufort
    ru: François Beaufort
    zh: François Beaufort
  description:
    en: Dives into Chromium source code
    es: Se sumerge en el código fuente de Chromium
    ja: Chromium のソースコードを深掘りする人
    ko: Chromium 소스 코드 심층 해부
    pt: Mergulha no código-fonte do Chromium
    ru: Исследователь исходного кода Chromium
    zh: 潜心研究 Chromium 源代码

cwallez:
  title:
    en: Corentin Wallez
    es: Corentin Wallez
    ja: Corentin Wallez
    ko: Corentin Wallez
    pt: Corentin Wallez
    ru: Corentin Wallez
    zh: Corentin Wallez
  description:
    en: Graphics plumber at Google
    es: Técnico de gráficos en Google
    ja: Google のグラフィクス配管工
    ko: Google의 그래픽 배관공
    pt: Encanador gráfico na empresa Google
    ru: Графический инженер в компании Google
    zh: Google 的图形“水管工”

mathiasbynens:
  title:
    en: Mathias Bynens
    es: Mathias Bynens
    ja: Mathias Bynens
    ko: Mathias Bynens
    pt: Mathias Bynens
    ru: Mathias Bynens
    zh: Mathias Bynens
  description:
    en: V8 JavaScript whisperer
    es: Escritor sobre JavaScript V8
    ja: V8 JavaScript エンジンについてささやく人
    ko: V8 JavaScript 가이드
    pt: Encantador do V8 JavaScript
    ru: Эксперт по вопросам V8 JavaScript
    zh: V8 JavaScript 网络标准爱好者

hongchanchoi:
  title:
    en: Hongchan Choi
    es: Hongchan Choi
    ja: Hongchan Choi
    ko: Hongchan Choi
    pt: Hongchan Choi
    ru: Hongchan Choi
    zh: Hongchan Choi
  description:
    en: Software Engineer working on Chromium
    es: Ingeniero de software que trabaja en Chromium
    ja: Chromium の開発に取り組むソフトウェアエンジニア
    ko: Chromium 작업을 하는 소프트웨어 엔지니어
    pt: Engenheiro de software trabalhando no Chromium
    ru: Инженер-программист, работающий над Chromium
    zh: 研究 Chromium 的软件工程师

robdodson:
  title:
    en: Rob Dodson
    es: Rob Dodson
    ja: Rob Dodson
    ko: Rob Dodson
    pt: Rob Dodson
    ru: Rob Dodson
    zh: Rob Dodson
  description:
    en: Googler working on web stuff. I help build web.dev!
    es: Empleado de Google que trabaja en la web. ¡Ayuda a construir web.dev!
    ja: Web 関連技術に取り組む Googler。web.dev の構築をお手伝いします！
    ko: 웹 작업을 하는 구글러입니다. web.dev 구축을 도와드립니다!
    pt: Googler que trabalha com coisas da web. Eu ajudo a construir a web.dev!
    ru: Разработчик веб-технологий в компании Google. Участвует в работе над web.dev.
    zh: 研究网络相关内容的 Google 员工。我帮助搭建了 web.dev！

samdutton:
  title:
    en: Sam Dutton
    es: Sam Dutton
    ja: Sam Dutton
    ko: Sam Dutton
    pt: Sam Dutton
    ru: Sam Dutton
    zh: Sam Dutton
  description:
    en: Sam is a Developer Advocate
    es: Sam es un Desarrollador partidario
    ja: Sam は Developer Advocate です
    ko: Sam은 개발자 애드버킷입니다.
    pt: Sam é um Developer Advocate
    ru: Сэм — Developer Advocate
    zh: Sam 是一名开发技术推广工程师

arthurevans:
  title:
    en: Arthur Evans
    es: Arthur Evans
    ja: Arthur Evans
    ko: Arthur Evans
    pt: Arthur Evans
    ru: Arthur Evans
    zh: Arthur Evans
  description:
    en: Arthur is a Tech Writer
    es: Arthur es un escritor técnico
    ja: Arthur はテクニカルライターです
    ko: Arthur는 테크니컬라이터입니다.
    pt: Arthur é um escritor técnico
    ru: Артур — технический писатель
    zh: Arthur 是一名技术撰稿人

exterkamp:
  title:
    en: Shane Exterkamp
    es: Shane Exterkamp
    ja: Shane Exterkamp
    ko: Shane Exterkamp
    pt: Shane Exterkamp
    ru: Shane Exterkamp
    zh: Shane Exterkamp
  description:
    en: Shane is a SWE on Lighthouse
    es: Shane es un Ingeniero de software en Lighthouse
    ja: Shane は Lighthouse の開発に取り組むソフトウェアエンジニアです
    ko: Shane은 Lighthouse의 SWE입니다.
    pt: Shane é engenheiro de software na empresa Lighthouse
    ru: Шейн — инженер-программист в команде Lighthouse
    zh: Shane 是一名负责 Lighthouse 的软件工程师

sfourault:
  title:
    en: Sébastien Fourault
    es: Sébastien Fourault
    ja: Sébastien Fourault
    ko: Sébastien Fourault
    pt: Sébastien Fourault
    ru: Sébastien Fourault
    zh: Sébastien Fourault
  description:
    en: Our latest news, updates, and stories by Sébastien Fourault.
    es: Consulte las últimas noticias, actualizaciones e historias publicadas por Sébastien Fourault.
    ja: Sébastien Fourault による最新のニュース、アップデート情報、記事などをご紹介します。
    ko: Sébastien Fourault의 최신 뉴스, 업데이트 및 스토리.
    pt: Nossas últimas notícias, atualizações e histórias por Sébastien Fourault.
    ru: Последние новости и статьи от Sébastien Fourault.
    zh: Sébastien Fourault 撰写我们的最新资讯、动态和故事。

tomgreenaway:
  title:
    en: Tom Greenaway
    es: Tom Greenaway
    ja: Tom Greenaway
    ko: Tom Greenaway
    pt: Tom Greenaway
    ru: Tom Greenaway
    zh: Tom Greenaway
  description:
    en: Tom is the Games Lead for the Chrome & Web Developer Relations team at Google
    es: Tom es el Jefe de juegos en el Equipo de relaciones para desarrolladores web y de Chrome
    ja: Tom は Google の Chrome & Web Developer Relations チームのゲームリーダーです。
    ko: Tom은 Google의 Chrome 및 웹 개발자 관계 팀에서 게임 책임자를 맡고 있습니다.
    pt: Tom é o líder de jogos na equipe Chrome & Web Developer Relations na empresa Google
    ru: Том — руководитель по вопросам веб-игр в команде, отвечающей за разработку Chrome и взаимодействие с веб-разработчиками в компании Google
    zh: Tom 是 Google 的 Chrome 和网站开发者关系团队的游戏主管

ilyagrigorik:
  title:
    en: Ilya Grigorik
    es: Ilya Grigorik
    ja: Ilya Grigorik
    ko: Ilya Grigorik
    pt: Ilya Grigorik
    ru: Ilya Grigorik
    zh: Ilya Grigorik
  description:
    en: Our latest news, updates, and stories by Ilya Grigorik.
    es: Consulte las últimas noticias, actualizaciones e historias publicadas por Ilya Grigorik.
    ja: Ilya Grigorik による最新のニュース、アップデート情報、記事などをご紹介します。
    ko: Ilya Grigorik의 최신 뉴스, 업데이트 및 스토리.
    pt: Nossas últimas notícias, atualizações e histórias por Ilya Grigorik.
    ru: Последние новости и статьи от Ilya Grigorik.
    zh: Ilya Grigorik 撰写我们的最新资讯、动态和故事。

yigu:
  title:
    en: Yi Gu
    es: Yi Gu
    ja: Yi Gu
    ko: Yi Gu
    pt: Yi Gu
    ru: Yi Gu
    zh: Yi Gu
  description:
    en: Software Engineer working on Chromium
    es: Ingeniero de software que trabaja en Chromium
    ja: Chromium の開発に取り組むソフトウェアエンジニア
    ko: Chromium 작업을 하는 소프트웨어 엔지니어
    pt: Engenheiro de software trabalhando no Chromium
    ru: Инженер-программист, работающий над Chromium
    zh: 研究 Chromium 的软件工程师

alsan:
  title:
    en: Kaan Alsan
    es: Kaan Alsan
    ja: Kaan Alsan
    ko: Kaan Alsan
    pt: Kaan Alsan
    ru: Kaan Alsan
    zh: Kaan Alsan
  description:
    en: Former Software Engineer Intern working on Chromium
    es: Experimentado pasante como Ingeniero de software que trabaja en Chromium
    ja: Chromium の開発に取り組む元ソフトウェアエンジニアインターン
    ko: Chromium 작업을 하는 이전 소프트웨어 엔지니어 인턴
    pt: Ex-estagiário de engenharia de software trabalhando no Chromium
    ru: Инженер-программист, участвовал в разработке Chromium в качестве стажера
    zh: 研究 Chromium 的前软件工程师实习生

katiehempenius:
  title:
    en: Katie Hempenius
    es: Katie Hempenius
    ja: Katie Hempenius
    ko: Katie Hempenius
    pt: Katie Hempenius
    ru: Katie Hempenius
    zh: Katie Hempenius
  description:
    en: Our latest news, updates, and stories by Katie Hempenius.
    es: Consulte las últimas noticias, actualizaciones e historias publicadas por Katie Hempenius.
    ja: Katie Hempenius による最新のニュース、アップデート情報、記事などをご紹介します。
    ko: Katie Hempenius의 최신 뉴스, 업데이트 및 스토리.
    pt: Nossas últimas notícias, atualizações e histórias por Katie Hempenius.
    ru: Последние новости и статьи от Katie Hempenius.
    zh: Katie Hempenius 撰写我们的最新资讯、动态和故事。

mihajlija:
  title:
    en: Milica Mihajlija
    es: Milica Mihajlija
    ja: Milica Mihajlija
    ko: Milica Mihajlija
    pt: Milica Mihajlija
    ru: Milica Mihajlija
    zh: Milica Mihajlija
  description:
    en: Our latest news, updates, and stories by Milica Mihajlija.
    es: Consulte las últimas noticias, actualizaciones e historias publicadas por Milica Mihajlija.
    ja: Milica Mihajlija による最新のニュース、アップデート情報、記事などをご紹介します。
    ko: Milica Mihajlija의 최신 뉴스, 업데이트 및 스토리.
    pt: Nossas últimas notícias, atualizações e histórias por Milica Mihajlija.
    ru: Последние новости и статьи от Milica Mihajlija.
    zh: Milica Mihajlija 撰写我们的最新资讯、动态和故事。

mustafakurtuldu:
  title:
    en: Mustafa Kurtuldu
    es: Mustafa Kurtuldu
    ja: Mustafa Kurtuldu
    ko: Mustafa Kurtuldu
    pt: Mustafa Kurtuldu
    ru: Mustafa Kurtuldu
    zh: Mustafa Kurtuldu
  description:
    en: Our latest news, updates, and stories by Mustafa Kurtuldu.
    es: Consulte las últimas noticias, actualizaciones e historias publicadas por Mustafa Kurtuldu.
    ja: Mustafa Kurtuldu による最新のニュース、アップデート情報、記事などをご紹介します。
    ko: Mustafa Kurtuldu의 최신 뉴스, 업데이트 및 스토리.
    pt: Nossas últimas notícias, atualizações e histórias por Mustafa Kurtuldu.
    ru: Последние новости и статьи от Mustafa Kurtuldu.
    zh: Mustafa Kurtuldu 撰写我们的最新资讯、动态和故事。

agektmr:
  title:
    en: Eiji Kitamura
    es: Eiji Kitamura
    ja: Eiji Kitamura
    ko: Eiji Kitamura
    pt: Eiji Kitamura
    ru: Eiji Kitamura
    zh: Eiji Kitamura
  description:
    en: Developer Advocate in Tokyo
    es: Desarrollador partidario en Tokio
    ja: 東京を拠点に活動する Developer Advocate
    ko: 도쿄의 개발자 애드버킷
    pt: Developer Advocate em Tóquio
    ru: Developer Advocate в Токио
    zh: 东京的开发技术推广工程师

kosamari:
  title:
    en: Mariko Kosaka
    es: Mariko Kosaka
    ja: Mariko Kosaka
    ko: Mariko Kosaka
    pt: Mariko Kosaka
    ru: Mariko Kosaka
    zh: Mariko Kosaka
  description:
    en: Mariko is a drawsplainer
    es: Mariko es una persona que explica cosas mediante dibujos
    ja: 'Mariko はドロウスプレイナー (drawsplainer: イラストで説明する人) です'
    ko: Mariko는 드로스플레이너입니다.
    pt: Mariko é uma pessoa que explica coisas usando desenhos
    ru: Марико — иллюстратор
    zh: Mariko 是一名思维导图画师

petelepage:
  title:
    en: Pete LePage
    es: Pete LePage
    ja: Pete LePage
    ko: Pete LePage
    pt: Pete LePage
    ru: Pete LePage
    zh: Pete LePage
  description:
    en: Developer Advocate on the web team at Google, taking the sharp edges off new stuff & helping make the web better for developers! (he/him)
    es: Desarrollador partidario en el equipo web de Google, su objetivo es eliminar las imperfecciones de los productos nuevos y ayuda a mejorar la web para los desarrolladores. (él)
    ja: Google の Web チームの Developer Advocate であり、新しい技術から尖った部分を取り除き、Web を開発者にとってより良いものにするサポートをしています (私については He/Him を使って言及してください)。
    ko: Google 웹 팀의 개발자 애드버킷으로, 새로운 기능을 최대한 활용하고 개발자를 위해 더 나은 웹을 만드는 데 도움을 줍니다! (그가/그를)
    pt: Developer Advocate na equipe web do Google, removendo as pontas afiadas das novidades e ajudando a deixar a web melhor para os desenvolvedores! (he/him)
    ru: Developer Advocate в команде разработки веб-технологий компании Google. Доступно рассказывает про новые технологии и помогает облегчить работу веб-разработчикам.
    zh: Google 网络团队的开发技术推广工程师，致力于打磨新事物的棱角并努力为开发者提供更好的网络环境！（他）

pjmclachlan:
  title:
    en: Penny McLachlan
    es: Penny McLachlan
    ja: Penny McLachlan
    ko: Penny McLachlan
    pt: Penny McLachlan
    ru: Penny McLachlan
    zh: Penny McLachlan
  description:
    en: Penny is a Product Manager on the Chrome Web Platform team responsible for Chrome permissions, notifications, and progressive web apps.
    es: Penny es Gerente de productos en el equipo de la plataforma web de Chrome, responsable de los permisos, las notificaciones y las aplicaciones web progresivas de Chrome.
    ja: Penny は Chrome Web プラットフォームチームのプロダクトマネージャーとして Chrome のアクセス権、通知、プログレッシブウェブアプリを担当しています。
    ko: Penny는 Chrome 권한, 알림 및 프로그레시브 웹 앱을 담당하는 Chrome 웹 플랫폼 팀의 제품 관리자입니다.
    pt: Penny é gerente de produtos da equipe da plataforma da web do Chrome, responsável pelas permissões, notificações e aplicações web progressivas do Chrome.
    ru: Пенни — менеджер по продукту в команде веб-платформы Chrome. Она отвечает за поддержку разрешений, уведомлений и прогрессивных веб-приложений в Chrome.
    zh: Penny 是 Chrome 网络平台团队的产品经理，负责 Chrome 权限、通知和渐进式 Web 应用。

developit:
  title:
    en: Jason Miller
    es: Jason Miller
    ja: Jason Miller
    ko: Jason Miller
    pt: Jason Miller
    ru: Jason Miller
    zh: Jason Miller
  description:
    en: Jason is a Web DevRel focused on speed and the JS ecosystem.
    es: Jason es un Web DevRel centrado en la velocidad y en el ecosistema de JS.
    ja: Jason は、スピードと JS のエコシステムに関心を持つ Web DevRel チームのメンバーです。
    ko: Jason은 속도와 JS 생태계에 중점을 둔 Web DevRel입니다.
    pt: Jason é Web DevRel focado na velocidade e no ecossistema JS.
    ru: Джейсон — DevRel по вопросам веб-технологий, специализирующийся на оптимизации скорости и экосистеме JS.
    zh: Jason 是网络开发者关系团队成员，专注于速度和 JS 生态系统。

addyosmani:
  title:
    en: Addy Osmani
    es: Addy Osmani
    ja: Addy Osmani
    ko: Addy Osmani
    pt: Addy Osmani
    ru: Addy Osmani
    zh: Addy Osmani
  description:
    en: Eng Manager working on Chrome and Web Platform
    es: Gerente de ingeniería que trabaja en Chrome y en la plataforma web
    ja: Chrome と Web プラットフォームの開発に取り組むエンジニアリングマネージャー
    ko: Chrome 및 웹 플랫폼 작업을 하는 엔지니어링 관리자
    pt: Gerente de engenharia trabalhando no Chrome e na plataforma Web
    ru: Менеджер по разработке, работающий над Chrome и веб-платформой
    zh: Eng Manager 研究 Chrome 和网络平台

jeffposnick:
  title:
    en: Jeff Posnick
    es: Jeff Posnick
    ja: Jeff Posnick
    ko: Jeff Posnick
    pt: Jeff Posnick
    ru: Jeff Posnick
    zh: Jeff Posnick
  description:
    en: Web DevRel @ Google
    es: Web DevRel @ Google
    ja: Web DevRel @ Google
    ko: Google의 Web DevRel
    pt: Web DevRel @ Google
    ru: DevRel по вопросам веб-технологий в компании Google
    zh: Google 的网络开发者关系团队成员

pozdnyakov:
  title:
    en: Mikhail Pozdnyakov
    es: Mikhail Pozdnyakov
    ja: Mikhail Pozdnyakov
    ko: Mikhail Pozdnyakov
    pt: Mikhail Pozdnyakov
    ru: Mikhail Pozdnyakov
    zh: Mikhail Pozdnyakov
  description:
    en: Mikhail is an Engineer at Intel
    es: Mikhail es un ingeniero en Intel
    ja: Mikhail は Intel のエンジニアです
    ko: Mikhail은 Intel의 엔지니어입니다.
    pt: Mikhail é engenheiro na Intel
    ru: Михаил — инженер в компании Intel
    zh: Mikhail 是 Intel 的一名工程师

demianrenzulli:
  title:
    en: Demian Renzulli
    es: Demian Renzulli
    ja: Demian Renzulli
    ko: Demian Renzulli
    pt: Demian Renzulli
    ru: Demian Renzulli
    zh: Demian Renzulli
  description:
    en: Our latest news, updates, and stories by Demian Renzulli.
    es: Consulte las últimas noticias, actualizaciones e historias publicadas por Demian Renzulli.
    ja: Demian Renzulli による最新のニュース、アップデート情報、記事などをご紹介します。
    ko: Demian Renzulli의 최신 뉴스, 업데이트 및 스토리.
    pt: Nossas últimas notícias, atualizações e histórias por Demian Renzulli.
    ru: Последние новости и статьи от Demian Renzulli.
    zh: Demian Renzulli 撰写我们的最新资讯、动态和故事。

alexshalamov:
  title:
    en: Alex Shalamov
    es: Alex Shalamov
    ja: Alex Shalamov
    ko: Alex Shalamov
    pt: Alex Shalamov
    ru: Alex Shalamov
    zh: Alex Shalamov
  description:
    en: Alex is an Engineer at Intel
    es: Alex es un ingeniero en Intel
    ja: Alex は Intel のエンジニアです
    ko: Alex는 Intel의 엔지니어입니다.
    pt: Alex é engenheiro na Intel
    ru: Алекс — инженер в компании Intel
    zh: Alex 是 Intel 的一名工程师

rsolomakhin:
  title:
    en: Rouslan Solomakhin
    es: Rouslan Solomakhin
    ja: Rouslan Solomakhin
    ko: Rouslan Solomakhin
    pt: Rouslan Solomakhin
    ru: Rouslan Solomakhin
    zh: Rouslan Solomakhin
  description:
    en: Our latest news, updates, and stories by Rouslan Solomakhin.
    es: Consulte las últimas noticias, actualizaciones e historias publicadas por Rouslan Solomakhin.
    ja: Rouslan Solomakhin による最新のニュース、アップデート情報、記事などをご紹介します。
    ko: Rouslan Solomakhin의 최신 뉴스, 업데이트 및 스토리.
    pt: Nossas últimas notícias, atualizações e histórias por Rouslan Solomakhin.
    ru: Последние новости и статьи от Rouslan Solomakhin.
    zh: Rouslan Solomakhin 撰写我们的最新资讯、动态和故事。

thomassteiner:
  title:
    en: Thomas Steiner
    es: Thomas Steiner
    ja: Thomas Steiner
    ko: Thomas Steiner
    pt: Thomas Steiner
    ru: Thomas Steiner
    zh: Thomas Steiner
  description:
    en: Tom is a Developer Advocate
    es: Tom es un Desarrollador partidario
    ja: Tom は Developer Advocate です
    ko: Tom은 개발자 애드버킷입니다.
    pt: Tom é um Developer Advocate
    ru: Том — Developer Advocate
    zh: Tom 是一名开发技术推广工程师

surma:
  title:
    en: Surma
    es: Surma
    ja: Surma
    ko: Surma
    pt: Surma
    ru: Surma
    zh: Surma
  description:
    en: Our latest news, updates, and stories by Surma.
    es: Consulte las últimas noticias, actualizaciones e historias publicadas por Surma.
    ja: Surma による最新のニュース、アップデート情報、記事などをご紹介します。
    ko: Surma의 최신 뉴스, 업데이트 및 스토리.
    pt: Nossas últimas notícias, atualizações e histórias por Surma.
    ru: Последние новости и статьи от Surma.
    zh: Surma 撰写我们的最新资讯、动态和故事。

stephenstchur:
  title:
    en: Stephen Stchur
    es: Stephen Stchur
    ja: Stephen Stchur
    ko: Stephen Stchur
    pt: Stephen Stchur
    ru: Stephen Stchur
    zh: Stephen Stchur
  description:
    en: Our latest news, updates, and stories by Stephen Stchur.
    es: Consulte las últimas noticias, actualizaciones e historias publicadas por Stephen Stchur.
    ja: Stephen Stchur による最新のニュース、アップデート情報、記事などをご紹介します。
    ko: Stephen Stchur의 최신 뉴스, 업데이트 및 스토리.
    pt: Nossas últimas notícias, atualizações e histórias por Stephen Stchur.
    ru: Последние новости и статьи от Stephen Stchur.
    zh: Stephen Stchur 撰写我们的最新资讯、动态和故事。

samthor:
  title:
    en: Sam Thorogood
    es: Sam Thorogood
    ja: Sam Thorogood
    ko: Sam Thorogood
    pt: Sam Thorogood
    ru: Sam Thorogood
    zh: Sam Thorogood
  description:
    en: ¯‍\‍_‍(‍ツ‍)‍_‍/‍¯
    es: '¯‍\‍_‍(‍ツ‍)‍_‍/‍¯'
    ja: '¯‍\‍_‍(‍ツ‍)‍_‍/‍¯'
    ko: '¯‍\‍_‍(‍ツ‍)‍_‍/‍¯'
    pt: '¯‍\‍_‍(‍ツ‍)‍_‍/‍¯'
    ru: '¯‍\‍_‍(‍ツ‍)‍_‍/‍¯'
    zh: '¯‍\‍_‍(‍ツ‍)‍_‍/‍¯'

rachelandrew:
  title:
    en: Rachel Andrew
    es: Rachel Andrew
    ja: Rachel Andrew
    ko: Rachel Andrew
    pt: Rachel Andrew
    ru: Rachel Andrew
    zh: Rachel Andrew
  description:
    en: Technical writer at Google. Content lead for web.dev.
    es: Escritor y editor independiente. Es un especialista invitado en el grupo de trabajo de CSS.
    ja: フリーランスのライター兼編集者。CSS ワーキンググループ招待エキスパート。
    ko: 프리랜서 작가이자 편집자. CSS 작업 그룹에 초대된 전문가.
    pt: Escritor e editor freelancer. Especialista convidada do grupo de trabalho CSS.
    ru: Независимая писательница и редактор. Приглашенный эксперт рабочей группы CSS.
    zh: 自由撰稿人兼编辑。CSS 工作组特邀专家。

rviscomi:
  title:
    en: Rick Viscomi
    es: Rick Viscomi
    ja: Rick Viscomi
    ko: Rick Viscomi
    pt: Rick Viscomi
    ru: Rick Viscomi
    zh: Rick Viscomi
  description:
    en: Our latest news, updates, and stories by Rick Viscomi.
    es: Consulte las últimas noticias, actualizaciones e historias publicadas por Rick Viscomi.
    ja: Rick Viscomi による最新のニュース、アップデート情報、記事などをご紹介します。
    ko: Rick Viscomi의 최신 뉴스, 업데이트 및 스토리.
    pt: Nossas últimas notícias, atualizações e histórias por Rick Viscomi.
    ru: Последние новости и статьи от Rick Viscomi.
    zh: Rick Viscomi 撰写我们的最新资讯、动态和故事。

philipwalton:
  title:
    en: Philip Walton
    es: Philip Walton
    ja: Philip Walton
    ko: Philip Walton
    pt: Philip Walton
    ru: Philip Walton
    zh: Philip Walton
  description:
    en: Engineer at Google working on the Web Platform
    es: Ingeniero en Google, trabaja en la plataforma web
    ja: Google で Web プラットフォームの開発に取り組むエンジニア
    ko: 웹 플랫폼 작업을 하는 Google 엔지니어
    pt: Engenheiro na empresa Google trabalhando na plataforma web
    ru: Инженер в компании Google, участвующий в разработке веб-платформы
    zh: 研究网络平台的 Google 工程师

ekharvey:
  title:
    en: Lizzi Harvey
    es: Lizzi Harvey
    ja: Lizzi Harvey
    ko: Lizzi Harvey
    pt: Lizzi Harvey
    ru: Lizzi Harvey
    zh: Lizzi Harvey
  description:
    en: Lizzi is a Tech Writer at Google
    es: Lizzi es una escritora técnica en Google
    ja: Lizzi は Google に所属するテクニカルライターです
    ko: Lizzi는 Google의 테크니컬라이터입니다.
    pt: Lizzi é escritora de tecnologia na empresa Google
    ru: Лиззи — технический писатель в компании Google
    zh: Lizzi 是 Google 的一名技术撰稿人

houssein:
  title:
    en: Houssein Djirdeh
    es: Houssein Djirdeh
    ja: Houssein Djirdeh
    ko: Houssein Djirdeh
    pt: Houssein Djirdeh
    ru: Houssein Djirdeh
    zh: Houssein Djirdeh
  description:
    en: Our latest news, updates, and stories by Houssein Djirdeh.
    es: Consulte las últimas noticias, actualizaciones e historias publicadas por Houssein Djirdeh.
    ja: Houssein Djirdeh による最新のニュース、アップデート情報、記事などをご紹介します。
    ko: Houssein Djirdeh의 최신 뉴스, 업데이트 및 스토리.
    pt: Nossas últimas notícias, atualizações e histórias por Houssein Djirdeh.
    ru: Последние новости и статьи от Houssein Djirdeh.
    zh: Houssein Djirdeh 撰写我们的最新资讯、动态和故事。

megginkearney:
  title:
    en: Meggin Kearney
    es: Meggin Kearney
    ja: Meggin Kearney
    ko: Meggin Kearney
    pt: Meggin Kearney
    ru: Meggin Kearney
    zh: Meggin Kearney
  description:
    en: Meggin is a Tech Writer
    es: Meggin es una escritora técnica
    ja: Meggin はテクニカルライターです
    ko: Meggin은 테크니컬라이터입니다.
    pt: Meggin é uma escritora técnica
    ru: Меггин — технический писатель
    zh: Meggin 是一名技术撰稿人

dgash:
  title:
    en: Dave Gash
    es: Dave Gash
    ja: Dave Gash
    ko: Dave Gash
    pt: Dave Gash
    ru: Dave Gash
    zh: Dave Gash
  description:
    en: Dave is a Tech Writer
    es: Dave es un escritor técnico
    ja: Dave はテクニカルライターです
    ko: Dave는 테크니컬라이터입니다.
    pt: Dave é escritor técnico
    ru: Дейв — технический писатель
    zh: Dave 是一名技术撰稿人

mdiblasio:
  title:
    en: Michael DiBlasio
    es: Michael DiBlasio
    ja: Michael DiBlasio
    ko: Michael DiBlasio
    pt: Michael DiBlasio
    ru: Michael DiBlasio
    zh: Michael DiBlasio
  description:
    en: Our latest news, updates, and stories by Michael DiBlasio.
    es: Consulte las últimas noticias, actualizaciones e historias publicadas por Michael DiBlasio.
    ja: Michael DiBlasio による最新のニュース、アップデート情報、記事などをご紹介します。
    ko: Michael DiBlasio의 최신 뉴스, 업데이트 및 스토리.
    pt: Nossas últimas notícias, atualizações e histórias por Michael DiBlasio.
    ru: Последние новости и статьи от Michael DiBlasio.
    zh: Michael DiBlasio 撰写我们的最新资讯、动态和故事。

jlwagner:
  title:
    en: Jeremy Wagner
    es: Jeremy Wagner
    ja: Jeremy Wagner
    ko: Jeremy Wagner
    pt: Jeremy Wagner
    ru: Jeremy Wagner
    zh: Jeremy Wagner
  description:
    en: Our latest news, updates, and stories by Jeremy Wagner.
    es: Consulte las últimas noticias, actualizaciones e historias publicadas por Jeremy Wagner.
    ja: Jeremy Wagner による最新のニュース、アップデート情報、記事などをご紹介します。
    ko: Jeremy Wagner의 최신 뉴스, 업데이트 및 스토리.
    pt: Nossas últimas notícias, atualizações e histórias por Jeremy Wagner.
    ru: Последние новости и статьи от Jeremy Wagner.
    zh: Jeremy Wagner 撰写我们的最新资讯、动态和故事。

gmimani:
  title:
    en: Garima Mimani
    es: Garima Mimani
    ja: Garima Mimani
    ko: Garima Mimani
    pt: Garima Mimani
    ru: Garima Mimani
    zh: Garima Mimani
  description:
    en: Our latest news, updates, and stories by Garima Mimani.
    es: Consulte las últimas noticias, actualizaciones e historias publicadas por Garima Mimani.
    ja: Garima Mimani による最新のニュース、アップデート情報、記事などをご紹介します。
    ko: Garima Mimani의 최신 뉴스, 업데이트 및 스토리.
    pt: Nossas últimas notícias, atualizações e histórias por Garima Mimani.
    ru: Последние новости и статьи от Garima Mimani.
    zh: Garima Mimani 撰写我们的最新资讯、动态和故事。

martinsplitt:
  title:
    en: Martin Splitt
    es: Martin Splitt
    ja: Martin Splitt
    ko: Martin Splitt
    pt: Martin Splitt
    ru: Martin Splitt
    zh: Martin Splitt
  description:
    en: Our latest news, updates, and stories by Martin Splitt.
    es: Consulte las últimas noticias, actualizaciones e historias publicadas por Martin Splitt.
    ja: Martin Splitt による最新のニュース、アップデート情報、記事などをご紹介します。
    ko: Martin Splitt의 최신 뉴스, 업데이트 및 스토리.
    pt: Nossas últimas notícias, atualizações e histórias por Martin Splitt.
    ru: Последние новости и статьи от Martin Splitt.
    zh: Martin Splitt 撰写我们的最新资讯、动态和故事。

uskay:
  title:
    en: Yusuke Utsunomiya
    es: Yusuke Utsunomiya
    ja: Yusuke Utsunomiya
    ko: Yusuke Utsunomiya
    pt: Yusuke Utsunomiya
    ru: Yusuke Utsunomiya
    zh: Yusuke Utsunomiya
  description:
    en: Tech consultant for Web, Chrome & AMP
    es: Consultor técnico para Web, Chrome y AMP
    ja: Web、Chrome、AMP を対象とした技術コンサルタント
    ko: Web, Chrome 및 AMP 기술 컨설턴트
    pt: Consultor técnico para a web, Chrome e AMP
    ru: Технический консультант по веб-разработке, Chrome и AMP
    zh: 网络、Chrome 和 AMP 技术顾问

jormears:
  title:
    en: Jordon Mears‎
    es: Jordon Mears‎
    ja: Jordon Mears‎
    ko: Jordon Mears‎
    pt: Jordon Mears‎
    ru: Jordon Mears‎
    zh: Jordon Mears‎
  description:
    en: Jordon is a Tech Lead Manager working on Google Earth.
    es: Jordon es un Gerente principal de tecnología que trabaja en Google Earth.
    ja: Jordon は Google Earth の開発に取り組むテックリードマネージャーです。
    ko: Jordon은 Google Earth 작업을 수행하는 기술 수석 관리자입니다.
    pt: Jordon é gerente líder de tecnologia que trabalha no Google Earth.
    ru: Джордон — технический руководитель проекта Google Earth.
    zh: Jordan 是一名研究 Google 地球的技术主管经理。

martinschierle:
  title:
    en: Martin Schierle
    es: Martin Schierle
    ja: Martin Schierle
    ko: Martin Schierle
    pt: Martin Schierle
    ru: Martin Schierle
    zh: Martin Schierle
  description:
    en: Our latest news, updates, and stories by Martin Schierle.
    es: Consulte las últimas noticias, actualizaciones e historias publicadas por Martin Schierle.
    ja: Martin Schierle による最新のニュース、アップデート情報、記事などをご紹介します。
    ko: Martin Schierle의 최신 뉴스, 업데이트 및 스토리.
    pt: Nossas últimas notícias, atualizações e histórias por Martin Schierle.
    ru: Последние новости и статьи от Martin Schierle.
    zh: Martin Schierle 撰写我们的最新资讯、动态和故事。

joemedley:
  title:
    en: Joe Medley
    es: Joe Medley
    ja: Joe Medley
    ko: Joe Medley
    pt: Joe Medley
    ru: Joe Medley
    zh: Joe Medley
  description:
    en: If an API's not documented it doesn't exist
    es: Si una API no está documentada entonces no existe
    ja: ドキュメントがない API は存在しない API です
    ko: API가 문서화되지 않은 경우, 존재하지 않습니다.
    pt: Se uma API não estiver documentada, ela não existe
    ru: Если API не задокументирован, то его не существует
    zh: 如果 API 未被记载就表示其不存在

egsweeny:
  title:
    en: Elizabeth Sweeny
    es: Elizabeth Sweeny
    ja: Elizabeth Sweeny
    ko: Elizabeth Sweeny
    pt: Elizabeth Sweeny
    ru: Elizabeth Sweeny
    zh: Elizabeth Sweeny
  description:
    en: Product manager for developer tools on the web platform in Chrome.
    es: Gerente de productos encargada de las herramientas de desarrollo en la plataforma web de Chrome.
    ja: Chrome の Web プラットフォームで使用される開発者ツールのプロダクトマネージャー。
    ko: Chrome 웹 플랫폼의 개발자 도구 제품 관리자입니다.
    pt: Gerente de produtos para ferramentas de desenvolvimento na plataforma web no Chrome.
    ru: Менеджер по продукту в команде Chrome, работает над инструментами для разработчиков на веб-платформе.
    zh: 负责 Chrome 网络平台开发者工具的产品经理。

rowan_m:
  title:
    en: Rowan Merewood
    es: Rowan Merewood
    ja: Rowan Merewood
    ko: Rowan Merewood
    pt: Rowan Merewood
    ru: Rowan Merewood
    zh: Rowan Merewood
  description:
    en: Developer Advocate for Chrome and web
    es: Desarrollador partidario para Chrome y otros sitios web
    ja: Chrome と Web を対象とした Developer Advocate
    ko: Chrome 및 웹 개발자 애드버킷
    pt: Developer Advocate para Chrome e web
    ru: Developer Advocate по вопросам Chrome и веб-разработки
    zh: 负责 Chrome 和网络的开发技术推广工程师

adamargyle:
  title:
    en: Adam Argyle
    es: Adam Argyle
    ja: Adam Argyle
    ko: Adam Argyle
    pt: Adam Argyle
    ru: Adam Argyle
    zh: Adam Argyle
  description:
    en: Developer Advocate for Chrome
    es: Desarrollador partidario para Chrome
    ja: Chrome を対象とした Developer Advocate
    ko: Chrome의 개발자 애드버킷
    pt: Developer Advocate para o Chrome
    ru: Developer Advocate по вопросам Chrome
    zh: 负责 Chrome 的开发技术推广工程师

emmatwersky:
  title:
    en: Emma Twersky
  description:
    en: Developer Relations Engineer for Angular

lunalu:
  title:
    en: Luna Lu
    es: Luna Lu
    ja: Luna Lu
    ko: Luna Lu
    pt: Luna Lu
    ru: Luna Lu
    zh: Luna Lu
  description:
    en: Build and enforce guardrails for the web.
    es: Construye y refuerza las barreras de protección para la web.
    ja: Web の世界にガードレールを構築し、補強する人。
    ko: 웹용 가드레일을 구축하고 실행합니다.
    pt: Construir e impor grades de proteção para a web.
    ru: Разработка и внедрение механизмов защиты в вебе.
    zh: 为网络搭建并加强护栏。

geddski:
  title:
    en: Dave Geddes
    es: Dave Geddes
    ja: Dave Geddes
    ko: Dave Geddes
    pt: Dave Geddes
    ru: Dave Geddes
    zh: Dave Geddes
  description:
    en: Founder at Mastery Games
    es: Fundador de Mastery Games
    ja: Mastery Games の創設者
    ko: Mastery Games 설립자
    pt: Fundador da Mastery Games
    ru: Основатель Mastery Games
    zh: Mastery Games 创始人

danyao:
  title:
    en: Danyao Wang
    es: Danyao Wang
    ja: Danyao Wang
    ko: Danyao Wang
    pt: Danyao Wang
    ru: Danyao Wang
    zh: Danyao Wang
  description:
    en:
    es:
    ja:
    ko:
    pt:
    ru:
    zh:

linahansson:
  title:
    en: Lina Hansson
    es: Lina Hansson
    ja: Lina Hansson
    ko: Lina Hansson
    pt: Lina Hansson
    ru: Lina Hansson
    zh: Lina Hansson
  description:
    en: Lina is a Conversion Specialist at Google, focused on mobile CRO and site speed.
    es: Lina es una especialista en conversiones en Google, y su trabajo se centra en la CRO para dispositivos móviles y en la velocidad del sitio.
    ja: Lina は、モバイルにおけるコンバージョン率の最適化とWeb サイトのスピードに関心を持つ Google のコンバージョンスペシャリストです。
    ko: Lina는 Google의 전환 전문가로 모바일 CRO 및 사이트 속도에 중점을 두고 있습니다.
    pt: Lina é especialista em conversão no Google, com foco em CRO móvel e velocidade do site.
    ru: Лина — специалист по повышению конверсии в компании Google, специализирующаяся на мобильной CRO-оптимизации и повышении скорости сайтов.
    zh: Lina 是 Google 的转化专家，专注于移动端 CRO 和网站速度。

bojanpavic:
  title:
    en: Bojan Pavic
    es: Bojan Pavic
    ja: Bojan Pavic
    ko: Bojan Pavic
    pt: Bojan Pavic
    ru: Bojan Pavic
    zh: Bojan Pavic
  description:
    en: Our latest news, updates, and stories by Bojan Pavic.
    es: Consulte las últimas noticias, actualizaciones e historias publicadas por Bojan Pavic.
    ja: Bojan Pavic による最新のニュース、アップデート情報、記事などをご紹介します。
    ko: Bojan Pavic의 최신 뉴스, 업데이트 및 스토리.
    pt: Nossas últimas notícias, atualizações e histórias de Bojan Pavic.
    ru: Последние новости и статьи от Bojan Pavic.
    zh: Bojan Pavic 撰写我们的最新资讯、动态和故事。

ansteychris:
  title:
    en: Chris Anstey
    es: Chris Anstey
    ja: Chris Anstey
    ko: Chris Anstey
    pt: Chris Anstey
    ru: Chris Anstey
    zh: Chris Anstey
  description:
    en: Our latest news, updates, and stories by Chris Anstey.
    es: Consulte las últimas noticias, actualizaciones e historias publicadas por Chris Anstey.
    ja: Chris Anstey による最新のニュース、アップデート情報、記事などをご紹介します。
    ko: Chris Anstey의 최신 뉴스, 업데이트 및 스토리.
    pt: Nossas últimas notícias, atualizações e histórias por Chris Anstey.
    ru: Последние новости и статьи от Chris Anstey.
    zh: Chris Anstey 撰写我们的最新资讯、动态和故事。

mfriesenhahn:
  title:
    en: Michael Friesenhahn
    es: Michael Friesenhahn
    ja: Michael Friesenhahn
    ko: Michael Friesenhahn
    pt: Michael Friesenhahn
    ru: Michael Friesenhahn
    zh: Michael Friesenhahn
  description:
    en: Michael is a Tech Writer
    es: Michael es un escritor técnico
    ja: Michael はテクニカルライターです
    ko: Michael은 테크니컬라이터입니다.
    pt: Michael é escritor técnico
    ru: Майкл — технический писатель
    zh: Michael 是一名技术撰稿人

hbatra:
  title:
    en: Harleen Batra
    es: Harleen Batra
    ja: Harleen Batra
    ko: Harleen Batra
    pt: Harleen Batra
    ru: Harleen Batra
    zh: Harleen Batra
  description:
    en: Harleen is a Developer Marketing Manager
    es: Harleen es Gerente de marketing de desarrolladores
    ja: Harleen は開発者マーケティングマネージャーです
    ko: Harleen은 개발자 마케팅 관리자입니다.
    pt: Harleen é gerente de marketing de desenvolvedores
    ru: Харлин — менеджер по маркетингу среди разработчиков
    zh: Harleen 是一名开发者营销经理

mgechev:
  title:
    en: Minko Gechev
    es: Minko Gechev
    ja: Minko Gechev
    ko: Minko Gechev
    pt: Minko Gechev
    ru: Minko Gechev
    zh: Minko Gechev
  description:
    en: Our latest news, updates, and stories by Minko Gechev.
    es: Consulte las últimas noticias, actualizaciones e historias publicadas por Minko Gechev.
    ja: Minko Gechev による最新のニュース、アップデート情報、記事などをご紹介します。
    ko: Minko Gechev의 최신 뉴스, 업데이트 및 스토리.
    pt: Nossas últimas notícias, atualizações e histórias de Minko Gechev.
    ru: Последние новости и статьи от Minko Gechev.
    zh: Minko Gechev 撰写我们的最新资讯、动态和故事。

sfluin:
  title:
    en: Stephen Fluin
    es: Stephen Fluin
    ja: Stephen Fluin
    ko: Stephen Fluin
    pt: Stephen Fluin
    ru: Stephen Fluin
    zh: Stephen Fluin
  description:
    en: Our latest news, updates, and stories by Stephen Fluin.
    es: Consulte las últimas noticias, actualizaciones e historias publicadas por Stephen Fluin.
    ja: Stephen Fluin による最新のニュース、アップデート情報、記事などをご紹介します。
    ko: Stephen Fluin의 최신 뉴스, 업데이트 및 스토리.
    pt: Nossas últimas notícias, atualizações e histórias por Stephen Fluin.
    ru: Последние новости и статьи от Stephen Fluin.
    zh: Stephen Fluin 撰写我们的最新资讯、动态和故事。

mohamedzamakhan:
  title:
    en: Zama Khan Mohammed
    es: Zama Khan Mohammed
    ja: Zama Khan Mohammed
    ko: Zama Khan Mohammed
    pt: Zama Khan Mohammed
    ru: Zama Khan Mohammed
    zh: Zama Khan Mohammed
  description:
    en: Our latest news, updates, and stories by Zama Khan Mohammed.
    es: Consulte las últimas noticias, actualizaciones e historias publicadas por Zama Khan Mohammed.
    ja: Zama Khan Mohammed による最新のニュース、アップデート情報、記事などをご紹介します。
    ko: Zama Khan Mohammed의 최신 뉴스, 업데이트 및 스토리.
    pt: Nossas últimas notícias, atualizações e histórias por Zama Khan Mohammed.
    ru: Последние новости и статьи от Zama Khan Mohammed.
    zh: Zama Khan Mohammed 撰写我们的最新资讯、动态和故事。

dougsillars:
  title:
    en: Doug Sillars
    es: Doug Sillars
    ja: Doug Sillars
    ko: Doug Sillars
    pt: Doug Sillars
    ru: Doug Sillars
    zh: Doug Sillars
  description:
    en: Our latest news, updates, and stories by Doug Sillars.
    es: Consulte las últimas noticias, actualizaciones e historias publicadas por Doug Sillars.
    ja: Doug Sillars による最新のニュース、アップデート情報、記事などをご紹介します。
    ko: Doug Sillars의 최신 뉴스, 업데이트 및 스토리.
    pt: Nossas últimas notícias, atualizações e histórias por Doug Sillars.
    ru: Последние новости и статьи от Doug Sillars.
    zh: Doug Sillars 撰写我们的最新资讯、动态和故事。

samrichard:
  title:
    en: Sam Richard
    es: Sam Richard
    ja: Sam Richard
    ko: Sam Richard
    pt: Sam Richard
    ru: Sam Richard
    zh: Sam Richard
  description:
    en: Our latest news, updates, and stories by Sam Richard.
    es: Consulte las últimas noticias, actualizaciones e historias publicadas por Sam Richard.
    ja: Sam Richard による最新のニュース、アップデート情報、記事などをご紹介します。
    ko: Sam Richard의 최신 뉴스, 업데이트 및 스토리.
    pt: Nossas últimas notícias, atualizações e histórias por Sam Richard.
    ru: Последние новости и статьи от Sam Richard.
    zh: Sam Richard 撰写我们的最新资讯、动态和故事。

yoavweiss:
  title:
    en: Yoav Weiss
    es: Yoav Weiss
    ja: Yoav Weiss
    ko: Yoav Weiss
    pt: Yoav Weiss
    ru: Yoav Weiss
    zh: Yoav Weiss
  description:
    en: Our latest news, updates, and stories by Yoav Weiss.
    es: Consulte las últimas noticias, actualizaciones e historias publicadas por Yoav Weiss.
    ja: Yoav Weiss による最新のニュース、アップデート情報、記事などをご紹介します。
    ko: Yoav Weiss의 최신 뉴스, 업데이트 및 스토리.
    pt: Nossas últimas notícias, atualizações e histórias por Yoav Weiss.
    ru: Последние новости и статьи от Yoav Weiss.
    zh: Yoav Weiss 撰写我们的最新资讯、动态和故事。

katejeffreys:
  title:
    en: Kate Jeffreys
    es: Kate Jeffreys
    ja: Kate Jeffreys
    ko: Kate Jeffreys
    pt: Kate Jeffreys
    ru: Kate Jeffreys
    zh: Kate Jeffreys
  description:
    en: Technical Writer at Google
    es: Escritor técnico en Google
    ja: Google のテクニカルライター
    ko: Google 테크니컬라이터
    pt: Escritora técnica na empresa Google
    ru: Технический писатель в компании Google
    zh: Google 的技术撰稿人

jimper:
  title:
    en: Jonathon Imperiosi
    es: Jonathon Imperiosi
    ja: Jonathon Imperiosi
    ko: Jonathon Imperiosi
    pt: Jonathon Imperiosi
    ru: Jonathon Imperiosi
    zh: Jonathon Imperiosi
  description:
    en: Our latest news, updates, and stories by Jonathon Imperiosi.
    es: Consulte las últimas noticias, actualizaciones e historias publicadas por Jonathon Imperiosi.
    ja: Jonathon Imperiosi による最新のニュース、アップデート情報、記事などをご紹介します。
    ko: Jonathon Imperiosi의 최신 뉴스, 업데이트 및 스토리.
    pt: Nossas últimas notícias, atualizações e histórias por Jonathon Imperiosi.
    ru: Последние новости и статьи от Jonathon Imperiosi.
    zh: Jonathon Imperiosi 撰写我们的最新资讯、动态和故事。

robhazan:
  title:
    en: Rob Hazan
    es: Rob Hazan
    ja: Rob Hazan
    ko: Rob Hazan
    pt: Rob Hazan
    ru: Rob Hazan
    zh: Rob Hazan
  description:
    en: Our latest news, updates, and stories by Rob Hazan.
    es: Consulte las últimas noticias, actualizaciones e historias publicadas por Rob Hazan.
    ja: Rob Hazan による最新のニュース、アップデート情報、記事などをご紹介します。
    ko: Rob Hazan의 최신 뉴스, 업데이트 및 스토리.
    pt: Nossas últimas notícias, atualizações e histórias por Rob Hazan.
    ru: Последние новости и статьи от Rob Hazan.
    zh: Rob Hazan 撰写我们的最新资讯、动态和故事。

gernberg:
  title:
    en: Gustav Ernberg von Heijne
    es: Gustav Ernberg von Heijne
    ja: Gustav Ernberg von Heijne
    ko: Gustav Ernberg von Heijne
    pt: Gustav Ernberg von Heijne
    ru: Gustav Ernberg von Heijne
    zh: Gustav Ernberg von Heijne
  description:
    en: Our latest news, updates, and stories by Gustav Ernberg von Heijne.
    es: Consulte las últimas noticias, actualizaciones e historias publicadas por Gustav Ernberg von Heijne.
    ja: Gustav Ernberg von Heijne による最新のニュース、アップデート情報、記事などをご紹介します。
    ko: Gustav Ernberg von Heijne의 최신 뉴스, 업데이트 및 스토리.
    pt: Nossas últimas notícias, atualizações e histórias por Gustav Ernberg von Heijne.
    ru: Последние новости и статьи от Gustav Ernberg von Heijne.
    zh: Gustav Ernberg von Heijne 撰写我们的最新资讯、动态和故事。

thebengeu:
  title:
    en: Beng Eu
    es: Beng Eu
    ja: Beng Eu
    ko: Beng Eu
    pt: Beng Eu
    ru: Beng Eu
    zh: Beng Eu
  description:
    en: AdSpeed tech lead at Google
    es: Experto en la tecnología AdSpeed en Google
    ja: Google に所属する AdSpeed テックリーダー
    ko: Google의 AdSpeed 기술 책임자
    pt: Líder técnico do AdSpeed na empresa Google
    ru: Технический руководитель по вопросам оптимизации скорости рекламы в компании Google
    zh: Google 的 AdSpeed 技术主管

yosuke_furukawa:
  title:
    en: Yosuke Furukawa
    es: Yosuke Furukawa
    ja: Yosuke Furukawa
    ko: Yosuke Furukawa
    pt: Yosuke Furukawa
    ru: Yosuke Furukawa
    zh: Yosuke Furukawa
  description:
    en: Our latest news, updates, and stories by Yosuke Furukawa.
    es: Consulte las últimas noticias, actualizaciones e historias publicadas por Yosuke Furukawa.
    ja: Yosuke Furukawa による最新のニュース、アップデート情報、記事などをご紹介します。
    ko: Yosuke Furukawa의 최신 뉴스, 업데이트 및 스토리.
    pt: Nossas últimas notícias, atualizações e histórias por Yosuke Furukawa.
    ru: Последние новости и статьи от Yosuke Furukawa.
    zh: Yosuke Furukawa 撰写我们的最新资讯、动态和故事。

satoshi_arai:
  title:
    en: Satoshi Arai
    es: Satoshi Arai
    ja: Satoshi Arai
    ko: Satoshi Arai
    pt: Satoshi Arai
    ru: Satoshi Arai
    zh: Satoshi Arai
  description:
    en: Our latest news, updates, and stories by Satoshi Arai.
    es: Consulte las últimas noticias, actualizaciones e historias publicadas por Satoshi Arai.
    ja: Satoshi Arai による最新のニュース、アップデート情報、記事などをご紹介します。
    ko: Satoshi Arai의 최신 뉴스, 업데이트 및 스토리.
    pt: Nossas últimas notícias, atualizações e histórias por Satoshi Arai.
    ru: Последние новости и статьи от Satoshi Arai.
    zh: Satoshi Arai 撰写我们的最新资讯、动态和故事。

kento_tsuji:
  title:
    en: Kento Tsuji
    es: Kento Tsuji
    ja: Kento Tsuji
    ko: Kento Tsuji
    pt: Kento Tsuji
    ru: Kento Tsuji
    zh: Kento Tsuji
  description:
    en: Our latest news, updates, and stories by Kento Tsuji.
    es: Consulte las últimas noticias, actualizaciones e historias publicadas por Kento Tsuji.
    ja: Kento Tsuji による最新のニュース、アップデート情報、記事などをご紹介します。
    ko: Kento Tsuji의 최신 뉴스, 업데이트 및 스토리.
    pt: Nossas últimas notícias, atualizações e histórias por Kento Tsuji.
    ru: Последние новости и статьи от Kento Tsuji.
    zh: Kento Tsuji 撰写我们的最新资讯、动态和故事。

ajain:
  title:
    en: Ankit Jain
    es: Ankit Jain
    ja: Ankit Jain
    ko: Ankit Jain
    pt: Ankit Jain
    ru: Ankit Jain
    zh: Ankit Jain
  description:
    en: Our latest news, updates, and stories by Ankit Jain.
    es: Consulte las últimas noticias, actualizaciones e historias publicadas por Ankit Jain.
    ja: Ankit Jain による最新のニュース、アップデート情報、記事などをご紹介します。
    ko: Ankit Jain의 최신 뉴스, 업데이트 및 스토리.
    pt: Nossas últimas notícias, atualizações e histórias por Ankit Jain.
    ru: Последние новости и статьи от Ankit Jain.
    zh: Ankit Jain 撰写我们的最新资讯、动态和故事。

kenjibaheux:
  title:
    en: Kenji Baheux
    es: Kenji Baheux
    ja: Kenji Baheux
    ko: Kenji Baheux
    pt: Kenji Baheux
    ru: Kenji Baheux
    zh: Kenji Baheux
  description:
    en: Our latest news, updates, and stories by Kenji Baheux.
    es: Consulte las últimas noticias, actualizaciones e historias publicadas por Kenji Baheux.
    ja: Kenji Baheux による最新のニュース、アップデート情報、記事などをご紹介します。
    ko: Kenji Baheux의 최신 뉴스, 업데이트 및 스토리.
    pt: Nossas últimas notícias, atualizações e histórias por Kenji Baheux.
    ru: Последние новости и статьи от Kenji Baheux.
    zh: Kenji Baheux 撰写我们的最新资讯、动态和故事。

una:
  title:
    en: Una Kravets
    es: Una Kravets
    ja: Una Kravets
    ko: Una Kravets
    pt: Una Kravets
    ru: Una Kravets
    zh: Una Kravets
  description:
    en: Developer Advocate for CSS, UI & DevTools at Chrome
    es: Desarrollador partidario para CSS, UI y DevTools en Chrome
    ja: Chrome の CSS、UI、DevTools を対象とした Developer Advocate
    ko: Chrome의 CSS, UI 및 DevTools 개발자 애드버킷
    pt: Developer Advocate para CSS, UI e DevTools no Chrome
    ru: Developer Advocate по вопросам CSS, UI и DevTools в команде Chrome
    zh: Chrome 的 CSS、UI 和 DevTools 开发技术推广工程师

phillipkriegel:
  title:
    en: Phillip Kriegel
    es: Phillip Kriegel
    ja: Phillip Kriegel
    ko: Phillip Kriegel
    pt: Phillip Kriegel
    ru: Phillip Kriegel
    zh: Phillip Kriegel
  description:
    en: Phillip is a Specialist Engineer
    es: Phillip es un ingeniero especializado
    ja: Phillip はスペシャリストエンジニアです
    ko: Phillip은 전문 엔지니어입니다.
    pt: Phillip é engenheiro especialista
    ru: Филип — инженер-специалист
    zh: Phillip 是一名专家工程师

tigeroakes:
  title:
    en: Tiger Oakes
    es: Tiger Oakes
    ja: Tiger Oakes
    ko: Tiger Oakes
    pt: Tiger Oakes
    ru: Tiger Oakes
    zh: Tiger Oakes
  description:
    en: Developer working on Firefox Preview
    es: Es un desarrollador que trabaja en Firefox Preview
    ja: Firefox Preview の開発に取り組む開発者
    ko: Firefox 프리뷰 작업을 수행하는 개발자
    pt: Desenvolvedor trabalhando no Firefox Preview
    ru: Разработчик Firefox Preview
    zh: 从事 Firefox 预览版开发的开发者

kumagi:
  title:
    en: Hiroki Kumazaki
    es: Hiroki Kumazaki
    ja: Hiroki Kumazaki
    ko: Hiroki Kumazaki
    pt: Hiroki Kumazaki
    ru: Hiroki Kumazaki
    zh: Hiroki Kumazaki
  description:
    en: Our latest news, updates, and stories by Hiroki Kumazaki.
    es: Consulte las últimas noticias, actualizaciones e historias publicadas por Hiroki Kumazaki.
    ja: Hiroki Kumazaki による最新のニュース、アップデート情報、記事などをご紹介します。
    ko: Hiroki Kumazaki의 최신 뉴스, 업데이트 및 스토리.
    pt: Nossas últimas notícias, atualizações e histórias por Hiroki Kumazaki.
    ru: Последние новости и статьи от Hiroki Kumazaki.
    zh: Hiroki Kumazaki 撰写我们的最新资讯、动态和故事。

andreban:
  title:
    en: André Cipriani Bandarra
    es: André Cipriani Bandarra
    ja: André Cipriani Bandarra
    ko: André Cipriani Bandarra
    pt: André Cipriani Bandarra
    ru: André Cipriani Bandarra
    zh: André Cipriani Bandarra
  description:
    en: Andre is a Developer Advocate
    es: Andre es un Desarrollador partidario
    ja: Andre は Developer Advocate です
    ko: Andre은 개발자 애드버킷입니다.
    pt: Andre é Developer Advocate
    ru: Андре — Developer Advocate
    zh: Andre 是一名开发技术推广工程师

koto:
  title:
    en: Krzysztof Kotowicz
    es: Krzysztof Kotowicz
    ja: Krzysztof Kotowicz
    ko: Krzysztof Kotowicz
    pt: Krzysztof Kotowicz
    ru: Krzysztof Kotowicz
    zh: Krzysztof Kotowicz
  description:
    en: Our latest news, updates, and stories by Krzysztof Kotowicz.
    es: Consulte las últimas noticias, actualizaciones e historias publicadas por Krzysztof Kotowicz.
    ja: Krzysztof Kotowicz による最新のニュース、アップデート情報、記事などをご紹介します。
    ko: Krzysztof Kotowicz의 최신 뉴스, 업데이트 및 스토리.
    pt: Nossas últimas notícias, atualizações e histórias por Krzysztof Kotowicz.
    ru: Последние новости и статьи от Krzysztof Kotowicz.
    zh: Krzysztof Kotowicz 撰写我们的最新资讯、动态和故事。

lwe:
  title:
    en: Lukas Weichselbaum
    es: Lukas Weichselbaum
    ja: Lukas Weichselbaum
    ko: Lukas Weichselbaum
    pt: Lukas Weichselbaum
    ru: Lukas Weichselbaum
    zh: Lukas Weichselbaum
  description:
    en: Our latest news, updates, and stories by Lukas Weichselbaum.
    es: Consulte las últimas noticias, actualizaciones e historias publicadas por Lukas Weichselbaum.
    ja: Lukas Weichselbaum による最新のニュース、アップデート情報、記事などをご紹介します。
    ko: Lukas Weichselbaum의 최신 뉴스, 업데이트 및 스토리.
    pt: Nossas últimas notícias, atualizações e histórias por Lukas Weichselbaum.
    ru: Последние новости и статьи от Lukas Weichselbaum.
    zh: Lukas Weichselbaum 撰写我们的最新资讯、动态和故事。

dgrogan:
  title:
    en: David Grogan
    es: David Grogan
    ja: David Grogan
    ko: David Grogan
    pt: David Grogan
    ru: David Grogan
    zh: David Grogan
  description:
    en: Our latest news, updates, and stories by David Grogan.
    es: Consulte las últimas noticias, actualizaciones e historias publicadas por David Grogan.
    ja: David Grogan による最新のニュース、アップデート情報、記事などをご紹介します。
    ko: David Grogan의 최신 뉴스, 업데이트 및 스토리.
    pt: Nossas últimas notícias, atualizações e histórias por David Grogan.
    ru: Последние новости и статьи от David Grogan.
    zh: David Grogan 撰写我们的最新资讯、动态和故事。

ulan:
  title:
    en: Ulan Degenbaev
    es: Ulan Degenbaev
    ja: Ulan Degenbaev
    ko: Ulan Degenbaev
    pt: Ulan Degenbaev
    ru: Ulan Degenbaev
    zh: Ulan Degenbaev
  description:
    en: Our latest news, updates, and stories by Ulan Degenbaev.
    es: Consulte las últimas noticias, actualizaciones e historias publicadas por Ulan Degenbaev.
    ja: Ulan Degenbaev による最新のニュース、アップデート情報、記事などをご紹介します。
    ko: Ulan Degenbaev의 최신 뉴스, 업데이트 및 스토리.
    pt: Nossas últimas notícias, atualizações e histórias por Ulan Degenbaev.
    ru: Последние новости и статьи от Ulan Degenbaev.
    zh: Ulan Degenbaev 撰写我们的最新资讯、动态和故事。

domenic:
  title:
    en: Domenic Denicola
    es: Domenic Denicola
    ja: Domenic Denicola
    ko: Domenic Denicola
    pt: Domenic Denicola
    ru: Domenic Denicola
    zh: Domenic Denicola
  description:
    en: Our latest news, updates, and stories by Domenic Denicola.
    es: Consulte las últimas noticias, actualizaciones e historias publicadas por Domenic Denicola.
    ja: Domenic Denicola による最新のニュース、アップデート情報、記事などをご紹介します。
    ko: Domenic Denicola의 최신 뉴스, 업데이트 및 스토리.
    pt: Nossas últimas notícias, atualizações e histórias por Domenic Denicola.
    ru: Последние новости и статьи от Domenic Denicola.
    zh: Domenic Denicola 撰写我们的最新资讯、动态和故事。

cjamcl:
  title:
    en: Connor Clark
    es: Connor Clark
    ja: Connor Clark
    ko: Connor Clark
    pt: Connor Clark
    ru: Connor Clark
    zh: Connor Clark
  description:
    en: Our latest news, updates, and stories by Connor Clark.
    es: Consulte las últimas noticias, actualizaciones e historias publicadas por Connor Clark.
    ja: Connor Clark による最新のニュース、アップデート情報、記事などをご紹介します。
    ko: Connor Clark의 최신 뉴스, 업데이트 및 스토리.
    pt: Nossas últimas notícias, atualizações e histórias por Connor Clark.
    ru: Последние новости и статьи от Connor Clark.
    zh: Connor Clark 撰写我们的最新资讯、动态和故事。

paullewis:
  title:
    en: Paul Lewis
    es: Paul Lewis
    ja: Paul Lewis
    ko: Paul Lewis
    pt: Paul Lewis
    ru: Paul Lewis
    zh: Paul Lewis
  description:
    en: Our latest news, updates, and stories by Paul Lewis.
    es: Consulte las últimas noticias, actualizaciones e historias publicadas por Paul Lewis.
    ja: Paul Lewis による最新のニュース、アップデート情報、記事などをご紹介します。
    ko: Paul Lewis의 최신 뉴스, 업데이트 및 스토리.
    pt: Nossas últimas notícias, atualizações e histórias por Paul Lewis.
    ru: Последние новости и статьи от Paul Lewis.
    zh: Paul Lewis 撰写我们的最新资讯、动态和故事。

patrickkettner:
  title:
    en: Patrick Kettner
    es: Patrick Kettner
    ja: Patrick Kettner
    ko: Patrick Kettner
    pt: Patrick Kettner
    ru: Patrick Kettner
    zh: Patrick Kettner
  description:
    en: Our latest news, updates, and stories by Patrick Kettner.
    es: Consulte las últimas noticias, actualizaciones e historias publicadas por Patrick Kettner.
    ja: Patrick Kettner による最新のニュース、アップデート情報、記事などをご紹介します。
    ko: Patrick Kettner의 최신 뉴스, 업데이트 및 스토리.
    pt: Nossas últimas notícias, atualizações e histórias por Patrick Kettner.
    ru: Последние новости и статьи от Patrick Kettner.
    zh: Patrick Kettner 撰写我们的最新资讯、动态和故事。

sebabenz:
  title:
    en: Sebastian Benz
    es: Sebastian Benz
    ja: Sebastian Benz
    ko: Sebastian Benz
    pt: Sebastian Benz
    ru: Sebastian Benz
    zh: Sebastian Benz
  description:
    en: Our latest news, updates, and stories by Sebastian Benz.
    es: Consulte las últimas noticias, actualizaciones e historias publicadas por Sebastian Benz.
    ja: Sebastian Benz による最新のニュース、アップデート情報、記事などをご紹介します。
    ko: Sebastian Benz의 최신 뉴스, 업데이트 및 스토리.
    pt: Nossas últimas notícias, atualizações e histórias por Sebastian Benz.
    ru: Последние новости и статьи от Sebastian Benz.
    zh: Sebastian Benz 撰写我们的最新资讯、动态和故事。

syg:
  title:
    en: Shu-yu Guo
    es: Shu-yu Guo
    ja: Shu-yu Guo
    ko: Shu-yu Guo
    pt: Shu-yu Guo
    ru: Shu-yu Guo
    zh: Shu-yu Guo
  description:
    en: Our latest news, updates, and stories by Shu-yu Guo.
    es: Consulte las últimas noticias, actualizaciones e historias publicadas por Shu-yu Guo.
    ja: Shu-yu Guo による最新のニュース、アップデート情報、記事などをご紹介します。
    ko: Shu-yu Guo의 최신 뉴스, 업데이트 및 스토리.
    pt: Nossas últimas notícias, atualizações e histórias por Shu-yu Guo.
    ru: Последние новости и статьи от Shu-yu Guo.
    zh: Shu-yu Guo 撰写我们的最新资讯、动态和故事。

nabeelalshamma:
  title:
    en: Nabeel Al-Shamma
    es: Nabeel Al-Shamma
    ja: Nabeel Al-Shamma
    ko: Nabeel Al-Shamma
    pt: Nabeel Al-Shamma
    ru: Nabeel Al-Shamma
    zh: Nabeel Al-Shamma
  description:
    en: Principal Scientist at Adobe
    es: Principal Scientist at Adobe
    ja: Principal Scientist at Adobe
    ko: Principal Scientist at Adobe
    pt: Principal Scientist at Adobe
    ru: Principal Scientist at Adobe
    zh: Principal Scientist at Adobe

nattestad:
  title:
    en: Thomas Nattestad
    es: Thomas Nattestad
    ja: Thomas Nattestad
    ko: Thomas Nattestad
    pt: Thomas Nattestad
    ru: Thomas Nattestad
    zh: Thomas Nattestad
  description:
    en: Our latest news, updates, and stories by Thomas Nattestad.
    es: Consulte las últimas noticias, actualizaciones e historias publicadas por Thomas Nattestad.
    ja: Thomas Nattestad による最新のニュース、アップデート情報、記事などをご紹介します。
    ko: Thomas Nattestad의 최신 뉴스, 업데이트 및 스토리.
    pt: Nossas últimas notícias, atualizações e histórias por Thomas Nattestad.
    ru: Последние новости и статьи от Thomas Nattestad.
    zh: Thomas Nattestad 撰写我们的最新资讯、动态和故事。

maudn:
  title:
    en: Maud Nalpas
    es: Maud Nalpas
    ja: Maud Nalpas
    ko: Maud Nalpas
    pt: Maud Nalpas
    ru: Maud Nalpas
    zh: Maud Nalpas
  description:
    en: Developer Advocate for Chrome and web
    es: Desarrollador partidario para Chrome y otros sitios web
    ja: Chrome と Web を対象とした Developer Advocate
    ko: Chrome 및 웹 개발자 애드버킷
    pt: Developer Advocate para Chrome e web
    ru: Developer Advocate по вопросам Chrome и веб-разработки
    zh: 负责 Chrome 和网络的开发技术推广工程师

morss:
  title:
    en: Ben Morss
    es: Ben Morss
    ja: Ben Morss
    ko: Ben Morss
    pt: Ben Morss
    ru: Ben Morss
    zh: Ben Morss
  description:
    en: Our latest news, updates, and stories by Ben Morss.
    es: Consulte las últimas noticias, actualizaciones e historias publicadas por Ben Morss.
    ja: Ben Morss による最新のニュース、アップデート情報、記事などをご紹介します。
    ko: Ben Morss의 최신 뉴스, 업데이트 및 스토리.
    pt: Nossas últimas notícias, atualizações e histórias por Ben Morss.
    ru: Последние новости и статьи от Ben Morss.
    zh: Ben Morss 撰写我们的最新资讯、动态和故事。

ericbidelman:
  title:
    en: Eric Bidelman
    es: Eric Bidelman
    ja: Eric Bidelman
    ko: Eric Bidelman
    pt: Eric Bidelman
    ru: Eric Bidelman
    zh: Eric Bidelman
  description:
    en: Our latest news, updates, and stories by Eric Bidelman.
    es: Consulte las últimas noticias, actualizaciones e historias publicadas por Eric Bidelman.
    ja: Eric Bidelman による最新のニュース、アップデート情報、記事などをご紹介します。
    ko: Eric Bidelman의 최신 뉴스, 업데이트 및 스토리.
    pt: Nossas últimas notícias, atualizações e histórias por Eric Bidelman.
    ru: Последние новости и статьи от Eric Bidelman.
    zh: Eric Bidelman 撰写我们的最新资讯、动态和故事。

jungkees:
  title:
    en: Jungkee Song
    es: Jungkee Song
    ja: Jungkee Song
    ko: Jungkee Song
    pt: Jungkee Song
    ru: Jungkee Song
    zh: Jungkee Song
  description:
    en: PM on the Microsoft Edge team
    es: Administrador de proyectos en el equipo de Microsoft Edge
    ja: Microsoft Edge チームのプロジェクトマネージャー
    ko: Microsoft Edge 팀 PM
    pt: Gerente de projeto na equipe Microsoft Edge
    ru: Менеджер по продукту в команде Microsoft Edge
    zh: Microsoft Edge 团队的项目经理

leszeks:
  title:
    en: Leszek Swirski
    es: Leszek Swirski
    ja: Leszek Swirski
    ko: Leszek Swirski
    pt: Leszek Swirski
    ru: Leszek Swirski
    zh: Leszek Swirski
  description:
    en: Our latest news, updates, and stories by Leszek Swirski.
    es: Consulte las últimas noticias, actualizaciones e historias publicadas por Leszek Swirski.
    ja: Leszek Swirski による最新のニュース、アップデート情報、記事などをご紹介します。
    ko: Leszek Swirski의 최신 뉴스, 업데이트 및 스토리.
    pt: Nossas últimas notícias, atualizações e histórias por Leszek Swirski.
    ru: Последние новости и статьи от Leszek Swirski.
    zh: Leszek Swirski 撰写我们的最新资讯、动态和故事。

nainar:
  title:
    en: Naina Raisinghani
    es: Naina Raisinghani
    ja: Naina Raisinghani
    ko: Naina Raisinghani
    pt: Naina Raisinghani
    ru: Naina Raisinghani
    zh: Naina Raisinghani
  description:
    en: Our latest news, updates, and stories by Naina Raisinghani.
    es: Consulte las últimas noticias, actualizaciones e historias publicadas por Naina Raisinghani.
    ja: Naina Raisinghani による最新のニュース、アップデート情報、記事などをご紹介します。
    ko: Naina Raisinghani의 최신 뉴스, 업데이트 및 스토리.
    pt: Nossas últimas notícias, atualizações e histórias por Naina Raisinghani.
    ru: Последние новости и статьи от Naina Raisinghani.
    zh: Naina Raisinghani 撰写我们的最新资讯、动态和故事。

crystallambert:
  title:
    en: Crystal Lambert
    es: Crystal Lambert
    ja: Crystal Lambert
    ko: Crystal Lambert
    pt: Crystal Lambert
    ru: Crystal Lambert
    zh: Crystal Lambert
  description:
    en: Our latest news, updates, and stories by Crystal Lambert.
    es: Consulte las últimas noticias, actualizaciones e historias publicadas por Crystal Lambert.
    ja: Crystal Lambert による最新のニュース、アップデート情報、記事などをご紹介します。
    ko: Crystal Lambert의 최신 뉴스, 업데이트 및 스토리.
    pt: Nossas últimas notícias, atualizações e histórias por Crystal Lambert.
    ru: Последние новости и статьи от Crystal Lambert.
    zh: Crystal Lambert 撰写我们的最新资讯、动态和故事。

dalmaer:
  title:
    en: Dion Almaer
    es: Dion Almaer
    ja: Dion Almaer
    ko: Dion Almaer
    pt: Dion Almaer
    ru: Dion Almaer
    zh: Dion Almaer
  description:
    en: Our latest news, updates, and stories by Dion Almaer.
    es: Consulte las últimas noticias, actualizaciones e historias publicadas por Dion Almaer.
    ja: Dion Almaer による最新のニュース、アップデート情報、記事などをご紹介します。
    ko: Dion Almaer의 최신 뉴스, 업데이트 및 스토리.
    pt: Nossas últimas notícias, atualizações e histórias por Dion Almaer.
    ru: Последние новости и статьи от Dion Almaer.
    zh: Dion Almaer 撰写我们的最新资讯、动态和故事。

bmcquade:
  title:
    en: Bryan McQuade
    es: Bryan McQuade
    ja: Bryan McQuade
    ko: Bryan McQuade
    pt: Bryan McQuade
    ru: Bryan McQuade
    zh: Bryan McQuade
  description:
    en: Our latest news, updates, and stories by Bryan McQuade.
    es: Consulte las últimas noticias, actualizaciones e historias publicadas por Bryan McQuade.
    ja: Bryan McQuade による最新のニュース、アップデート情報、記事などをご紹介します。
    ko: Bryan McQuade의 최신 뉴스, 업데이트 및 스토리.
    pt: Nossas últimas notícias, atualizações e histórias por Bryan McQuade.
    ru: Последние новости и статьи от Bryan McQuade.
    zh: Bryan McQuade 撰写我们的最新资讯、动态和故事。

drott:
  title:
    en: Dominik Röttsches
    es: Dominik Röttsches
    ja: Dominik Röttsches
    ko: Dominik Röttsches
    pt: Dominik Röttsches
    ru: Dominik Röttsches
    zh: Dominik Röttsches
  description:
    en: Our latest news, updates, and stories by Dominik Röttsches.
    es: Consulte las últimas noticias, actualizaciones e historias publicadas por Dominik Röttsches.
    ja: Dominik Röttsches による最新のニュース、アップデート情報、記事などをご紹介します。
    ko: Dominik Röttsches의 최신 뉴스, 업데이트 및 스토리.
    pt: Nossas últimas notícias, atualizações e histórias por Dominik Röttsches.
    ru: Последние новости и статьи от Dominik Röttsches.
    zh: Dominik Röttsches 撰写我们的最新资讯、动态和故事。

yaraki:
  title:
    en: Yuichi Araki
    es: Yuichi Araki
    ja: Yuichi Araki
    ko: Yuichi Araki
    pt: Yuichi Araki
    ru: Yuichi Araki
    zh: Yuichi Araki
  description:
    en: Developer Programs Engineer at Google
    es: Ingeniero de programas para desarrolladores en Google
    ja: Google の開発者プログラムエンジニア
    ko: Google의 개발자 프로그램 엔지니어
    pt: Engenheiro de programas de desenvolvedor na empresa Google
    ru: Developer Programs Engineer в компании Google
    zh: Google 的开发者计划工程师

kevinellis:
  title:
    en: Kevin Ellis
    es: Kevin Ellis
    ja: Kevin Ellis
    ko: Kevin Ellis
    pt: Kevin Ellis
    ru: Kevin Ellis
    zh: Kevin Ellis
  description:
    en: Software Engineer on the web platform.
    es: Ingeniero de software en la plataforma web.
    ja: Web プラットフォームのソフトウェアエンジニア。
    ko: 웹 플랫폼 소프트웨어 엔지니어.
    pt: Engenheiro de software na plataforma web.
    ru: Инженер-программист, участвующий в разработке веб-платформы.
    zh: 负责网络平台的软件工程师。

robertnyman:
  title:
    en: Robert Nyman
    es: Robert Nyman
    ja: Robert Nyman
    ko: Robert Nyman
    pt: Robert Nyman
    ru: Robert Nyman
    zh: Robert Nyman
  description:
    en: Developer advocate on the web team at Google.
    es: Desarrollador partidario en el equipo web de Google.
    ja: Google の Web チームの Developer Advocate。
    ko: Google 웹 팀의 개발자 애드버킷.
    pt: Developer Advocate na equipe da web na empresa Google.
    ru: Developer Advocate в команде разработки веб-технологий компании Google.
    zh: Google 网络团队的开发技术推广工程师。

foolip:
  title:
    en: Philip Jägenstedt
    es: Philip Jägenstedt
    ja: Philip Jägenstedt
    ko: Philip Jägenstedt
    pt: Philip Jägenstedt
    ru: Philip Jägenstedt
    zh: Philip Jägenstedt
  description:
    en: Our latest news, updates, and stories by Philip Jägenstedt.
    es: Consulte las últimas noticias, actualizaciones e historias publicadas por Philip Jägenstedt.
    ja: Philip Jägenstedt による最新のニュース、アップデート情報、記事などをご紹介します。
    ko: Philip Jägenstedt의 최신 뉴스, 업데이트 및 스토리.
    pt: Nossas últimas notícias, atualizações e histórias por Philip Jägenstedt.
    ru: Последние новости и статьи от Philip Jägenstedt.
    zh: Philip Jägenstedt 撰写我们的最新资讯、动态和故事。

olgademidova:
  title:
    en: Olga Demidova
    es: Olga Demidova
    ja: Olga Demidova
    ko: Olga Demidova
    pt: Olga Demidova
    ru: Olga Demidova
    zh: Olga Demidova
  description:
    en: Product Marketing Manager
    es: Gerente de marketing de productos
    ja: プロダクトマーケティングマネージャー
    ko: 제품 마케팅 관리자
    pt: Gerente de marketing de produtos
    ru: Менеджер по маркетингу продуктов
    zh: 产品营销经理

gilbertococchi:
  title:
    en: Gilberto Cocchi
    es: Gilberto Cocchi
    ja: Gilberto Cocchi
    ko: Gilberto Cocchi
    pt: Gilberto Cocchi
    ru: Gilberto Cocchi
    zh: Gilberto Cocchi
  description:
    en: Our latest news, updates, and stories by Gilberto Cocchi.
    es: Consulte las últimas noticias, actualizaciones e historias publicadas por Gilberto Cocchi.
    ja: Gilberto Cocchi による最新のニュース、アップデート情報、記事などをご紹介します。
    ko: Gilberto Cocchi의 최신 뉴스, 업데이트 및 스토리.
    pt: Nossas últimas notícias, atualizações e histórias por Gilberto Cocchi.
    ru: Последние новости и статьи от Gilberto Cocchi.
    zh: Gilberto Cocchi 撰写我们的最新资讯、动态和故事。

antonkarlovskiy:
  title:
    en: Anton Karlovskiy
    es: Anton Karlovskiy
    ja: Anton Karlovskiy
    ko: Anton Karlovskiy
    pt: Anton Karlovskiy
    ru: Anton Karlovskiy
    zh: Anton Karlovskiy
  description:
    en: Our latest news, updates, and stories by Anton Karlovskiy.
    es: Consulte las últimas noticias, actualizaciones e historias publicadas por Anton Karlovskiy.
    ja: Anton Karlovskiy による最新のニュース、アップデート情報、記事などをご紹介します。
    ko: Anton Karlovskiy의 최신 뉴스, 업데이트 및 스토리.
    pt: Nossas últimas notícias, atualizações e histórias por Anton Karlovskiy.
    ru: Последние новости и статьи от Anton Karlovskiy.
    zh: Anton Karlovskiy 撰写我们的最新资讯、动态和故事。

rkochman:
  title:
    en: Rob Kochman
    es: Rob Kochman
    ja: Rob Kochman
    ko: Rob Kochman
    pt: Rob Kochman
    ru: Rob Kochman
    zh: Rob Kochman
  description:
    en: Our latest news, updates, and stories by Rob Kochman.
    es: Consulte las últimas noticias, actualizaciones e historias publicadas por Rob Kochman.
    ja: Rob Kochman による最新のニュース、アップデート情報、記事などをご紹介します。
    ko: Rob Kochman의 최신 뉴스, 업데이트 및 스토리.
    pt: Nossas últimas notícias, atualizações e histórias por Rob Kochman.
    ru: Последние новости и статьи от Rob Kochman.
    zh: Rob Kochman 撰写我们的最新资讯、动态和故事。

jonchen:
  title:
    en: Jonathan Chen
    es: Jonathan Chen
    ja: Jonathan Chen
    ko: Jonathan Chen
    pt: Jonathan Chen
    ru: Джонатан Чен
    zh: Jonathan Chen
  description:
    en: Web Ecosystem Consultant
    es: Consultor de ecosistemas web
    ja: Web エコシステムコンサルタント
    ko: 웹 생태계 컨설턴트
    pt: Consultor de ecossistemas web
    ru: Консультант по веб-экосистеме
    zh: 网络生态系统顾问

msdikla:
  title:
    en: Dikla Cohen
    es: Dikla Cohen
    ja: Dikla Cohen
    ko: Dikla Cohen
    pt: Dikla Cohen
    ru: Dikla Cohen
    zh: Dikla Cohen
  description:
    en: Our latest news, updates, and stories by Dikla Cohen.
    es: Consulte las últimas noticias, actualizaciones e historias publicadas por Dikla Cohen.
    ja: Dikla Cohen による最新のニュース、アップデート情報、記事などをご紹介します。
    ko: Dikla Cohen의 최신 뉴스, 업데이트 및 스토리.
    pt: Nossas últimas notícias, atualizações e histórias por Dikla Cohen.
    ru: Последние новости и статьи от Dikla Cohen.
    zh: Dikla Cohen 撰写我们的最新资讯、动态和故事。

bpj:
  title:
    en: Bart Jarochowski
    es: Bart Jarochowski
    ja: Bart Jarochowski
    ko: Bart Jarochowski
    pt: Bart Jarochowski
    ru: Bart Jarochowski
    zh: Bart Jarochowski
  description:
    en: Our latest news, updates, and stories by Bart Jarochowski.
    es: Consulte las últimas noticias, actualizaciones e historias publicadas por Bart Jarochowski.
    ja: Bart Jarochowski による最新のニュース、アップデート情報、記事などをご紹介します。
    ko: Bart Jarochowski의 최신 뉴스, 업데이트 및 스토리.
    pt: Nossas últimas notícias, atualizações e histórias por Bart Jarochowski.
    ru: Последние новости и статьи от Bart Jarochowski.
    zh: Bart Jarochowski 撰写我们的最新资讯、动态和故事。

charistheodoulou:
  title:
    en: Charis Theodoulou
    es: Charis Theodoulou
    ja: Charis Theodoulou
    ko: Charis Theodoulou
    pt: Charis Theodoulou
    ru: Charis Theodoulou
    zh: Charis Theodoulou
  description:
    en: Our latest news, updates, and stories by Charis Theodoulou.
    es: Consulte las últimas noticias, actualizaciones e historias publicadas por Charis Theodoulou.
    ja: Charis Theodoulou による最新のニュース、アップデート情報、記事などをご紹介します。
    ko: Charis Theodoulou의 최신 뉴스, 업데이트 및 스토리.
    pt: Nossas últimas notícias, atualizações e histórias por Charis Theodoulou.
    ru: Последние новости и статьи от Charis Theodoulou.
    zh: Charis Theodoulou 撰写我们的最新资讯、动态和故事。

natashakosoglov:
  title:
    en: Natasha Kosoglov
    es: Natasha Kosoglov
    ja: Natasha Kosoglov
    ko: Natasha Kosoglov
    pt: Natasha Kosoglov
    ru: Natasha Kosoglov
    zh: Natasha Kosoglov
  description:
    en: Our latest news, updates, and stories by Natasha Kosoglov.
    es: Consulte las últimas noticias, actualizaciones e historias publicadas por Natasha Kosoglov.
    ja: Natasha Kosoglov による最新のニュース、アップデート情報、記事などをご紹介します。
    ko: Natasha Kosoglov의 최신 뉴스, 업데이트 및 스토리.
    pt: Nossas últimas notícias, atualizações e histórias por Natasha Kosoglov.
    ru: Последние новости и статьи от Natasha Kosoglov.
    zh: Natasha Kosoglov 撰写我们的最新资讯、动态和故事。

mattreynolds:
  title:
    en: Matt Reynolds
    es: Matt Reynolds
    ja: Matt Reynolds
    ko: Matt Reynolds
    pt: Matt Reynolds
    ru: Matt Reynolds
    zh: Matt Reynolds
  description:
    en: Matt is a software developer
    es: Matt es un desarrollador de software
    ja: Matt はソフトウェア開発者です
    ko: Matt는 소프트웨어 개발자입니다.
    pt: Matt é um desenvolvedor de software
    ru: Мэтт — разработчик программного обеспечения
    zh: Matt 是一名软件开发者

joriktangelder:
  title:
    en: Jorik Tangelder
    es: Jorik Tangelder
    ja: Jorik Tangelder
    ko: Jorik Tangelder
    pt: Jorik Tangelder
    ru: Jorik Tangelder
    zh: Jorik Tangelder
  description:
    en: User Experience Engineer
    es: Ingeniero de Experiencia de usuario
    ja: ユーザーエクスペリエンスエンジニア
    ko: 사용자 경험 엔지니어
    pt: Engenheiro de experiência de usuário
    ru: UX-инженер
    zh: 用户体验工程师

sahel:
  title:
    en: Sahel Sharify
    es: Sahel Sharify
    ja: Sahel Sharify
    ko: Sahel Sharify
    pt: Sahel Sharify
    ru: Sahel Sharify
    zh: Sahel Sharify
  description:
    en: Our latest news, updates, and stories by Sahel Sharify.
    es: Consulte las últimas noticias, actualizaciones e historias publicadas por Sahel Sharify.
    ja: Sahel Sharify による最新のニュース、アップデート情報、記事などをご紹介します。
    ko: Sahel Sharify의 최신 뉴스, 업데이트 및 스토리.
    pt: Nossas últimas notícias, atualizações e histórias por Sahel Sharify.
    ru: Последние новости и статьи от Sahel Sharify.
    zh: Sahel Sharify 撰写我们的最新资讯、动态和故事。

loirooriol:
  title:
    en: Oriol Brufau
    es: Oriol Brufau
    ja: Oriol Brufau
    ko: Oriol Brufau
    pt: Oriol Brufau
    ru: Oriol Brufau
    zh: Oriol Brufau
  description:
    en: Our latest news, updates, and stories by Oriol Brufau.
    es: Consulte las últimas noticias, actualizaciones e historias publicadas por Oriol Brufau.
    ja: Oriol Brufau による最新のニュース、アップデート情報、記事などをご紹介します。
    ko: Oriol Brufau의 최신 뉴스, 업데이트 및 스토리.
    pt: Nossas últimas notícias, atualizações e histórias por Oriol Brufau.
    ru: Последние новости и статьи от Oriol Brufau.
    zh: Oriol Brufau 撰写我们的最新资讯、动态和故事。

joelriley:
  title:
    en: Joel Riley
    es: Joel Riley
    ja: Joel Riley
    ko: Joel Riley
    pt: Joel Riley
    ru: Joel Riley
    zh: Joel Riley
  description:
    en: Our latest news, updates, and stories by Joel Riley.
    es: Consulte las últimas noticias, actualizaciones e historias publicadas por Joel Riley.
    ja: Joel Riley による最新のニュース、アップデート情報、記事などをご紹介します。
    ko: Joel Riley의 최신 뉴스, 업데이트 및 스토리.
    pt: Nossas últimas notícias, atualizações e histórias por Joel Riley.
    ru: Последние новости и статьи от Joel Riley.
    zh: Joel Riley 撰写我们的最新资讯、动态和故事。

douglasparker:
  title:
    en: Douglas Parker
    es: Douglas Parker
    ja: Douglas Parker
    ko: Douglas Parker
    pt: Douglas Parker
    ru: Douglas Parker
    zh: Douglas Parker
  description:
    en: Our latest news, updates, and stories by Douglas Parker.
    es: Consulte las últimas noticias, actualizaciones e historias publicadas por Douglas Parker.
    ja: Douglas Parker による最新のニュース、アップデート情報、記事などをご紹介します。
    ko: Douglas Parker의 최신 뉴스, 업데이트 및 스토리.
    pt: Nossas últimas notícias, atualizações e histórias por Douglas Parker.
    ru: Последние новости и статьи от Douglas Parker.
    zh: Douglas Parker 撰写我们的最新资讯、动态和故事。

vladimirlevin:
  title:
    en: Vladimir Levin
    es: Vladimir Levin
    ja: Vladimir Levin
    ko: Vladimir Levin
    pt: Vladimir Levin
    ru: Vladimir Levin
    zh: Vladimir Levin
  description:
    en: Our latest news, updates, and stories by Vladimir Levin.
    es: Consulte las últimas noticias, actualizaciones e historias publicadas por Vladimir Levin.
    ja: Vladimir Levin による最新のニュース、アップデート情報、記事などをご紹介します。
    ko: Vladimir Levin의 최신 뉴스, 업데이트 및 스토리.
    pt: Nossas últimas notícias, atualizações e histórias por Vladimir Levin.
    ru: Последние новости и статьи от Vladimir Levin.
    zh: Vladimir Levin 撰写我们的最新资讯、动态和故事。

rreverser:
  title:
    en: Ingvar Stepanyan
    es: Ingvar Stepanyan
    ja: Ingvar Stepanyan
    ko: Ingvar Stepanyan
    pt: Ingvar Stepanyan
    ru: Ingvar Stepanyan
    zh: Ingvar Stepanyan
  description:
    en: WebAssembly Advocadoer
    es: Desarrollador partidario en WebAssembly
    ja: WebAssembly の Developer Advocate
    ko: WebAssembly Advocadoer
    pt: WebAssembly Advocadoer
    ru: Advocadoer по вопросам WebAssembly
    zh: WebAssembly Advocadoer

masonfreed:
  title:
    en: Mason Freed
    es: Mason Freed
    ja: Mason Freed
    ko: Mason Freed
    pt: Mason Freed
    ru: Mason Freed
    zh: Mason Freed
  description:
    en: Developer on the Chrome team
    es: Desarrollador en el equipo de Chrome
    ja: Chrome チームに所属する開発者
    ko: Chrome 팀 개발자
    pt: Desenvolvedor na equipe do Chrome
    ru: Разработчик в команде Chrome
    zh: Chrome 团队的开发者

roeln:
  title:
    en: Roel Nieskens
    es: Roel Nieskens
    ja: Roel Nieskens
    ko: Roel Nieskens
    pt: Roel Nieskens
    ru: Roel Nieskens
    zh: Roel Nieskens
  description:
    en: Our latest news, updates, and stories by Roel Nieskens.
    es: Consulte las últimas noticias, actualizaciones e historias publicadas por Roel Nieskens.
    ja: Roel Nieskens による最新のニュース、アップデート情報、記事などをご紹介します。
    ko: Roel Nieskens의 최신 뉴스, 업데이트 및 스토리.
    pt: Nossas últimas notícias, atualizações e histórias por Roel Nieskens.
    ru: Последние новости и статьи от Roel Nieskens.
    zh: Roel Nieskens 撰写我们的最新资讯、动态和故事。

dcrossland:
  title:
    en: Dave Crossland
    es: Dave Crossland
    ja: Dave Crossland
    ko: Dave Crossland
    pt: Dave Crossland
    ru: Dave Crossland
    zh: Dave Crossland
  description:
    en: Our latest news, updates, and stories by Dave Crossland.
    es: Consulte las últimas noticias, actualizaciones e historias publicadas por Dave Crossland.
    ja: Dave Crossland による最新のニュース、アップデート情報、記事などをご紹介します。
    ko: Dave Crossland의 최신 뉴스, 업데이트 및 스토리.
    pt: Nossas últimas notícias, atualizações e histórias por Dave Crossland.
    ru: Последние новости и статьи от Dave Crossland.
    zh: Dave Crossland 撰写我们的最新资讯、动态和故事。

aaronleventhal:
  title:
    en: Aaron Leventhal
    es: Aaron Leventhal
    ja: Aaron Leventhal
    ko: Aaron Leventhal
    pt: Aaron Leventhal
    ru: Aaron Leventhal
    zh: Aaron Leventhal
  description:
    en: Software Engineer
    es: Ingeniero de software
    ja: ソフトウェアエンジニア
    ko: 소프트웨어 엔지니어
    pt: Engenheiro de software
    ru: Инженер-программист
    zh: 软件工程师

joanbaca:
  title:
    en: Joan Baca
    es: Joan Baca
    ja: Joan Baca
    ko: Joan Baca
    pt: Joan Baca
    ru: Joan Baca
    zh: Joan Baca
  description:
    en: Our latest news, updates, and stories by Joan Baca.
    es: Consulte las últimas noticias, actualizaciones e historias publicadas por Joan Baca.
    ja: Joan Baca による最新のニュース、アップデート情報、記事などをご紹介します。
    ko: Joan Baca의 최신 뉴스, 업데이트 및 스토리.
    pt: Nossas últimas notícias, atualizações e histórias por Joan Baca.
    ru: Последние новости и статьи от Joan Baca.
    zh: Joan Baca 撰写我们的最新资讯、动态和故事。

aranhacarlos:
  title:
    en: Carlos Aranha
    es: Carlos Aranha
    ja: Carlos Aranha
    ko: Carlos Aranha
    pt: Carlos Aranha
    ru: Carlos Aranha
    zh: Carlos Aranha
  description:
    en: Our latest news, updates, and stories by Carlos Aranha.
    es: Consulte las últimas noticias, actualizaciones e historias publicadas por Carlos Aranha.
    ja: Carlos Aranha による最新のニュース、アップデート情報、記事などをご紹介します。
    ko: Carlos Aranha의 최신 뉴스, 업데이트 및 스토리.
    pt: Nossas últimas notícias, atualizações e histórias por Carlos Aranha.
    ru: Последние новости и статьи от Carlos Aranha.
    zh: Carlos Aranha 撰写我们的最新资讯、动态和故事。

scottfriesen:
  title:
    en: Scott Friesen
    es: Scott Friesen
    ja: Scott Friesen
    ko: Scott Friesen
    pt: Scott Friesen
    ru: Scott Friesen
    zh: Scott Friesen
  description:
    en: Our latest news, updates, and stories by Scott Friesen.
    es: Consulte las últimas noticias, actualizaciones e historias publicadas por Scott Friesen.
    ja: Scott Friesen による最新のニュース、アップデート情報、記事などをご紹介します。
    ko: Scott Friesen의 최신 뉴스, 업데이트 및 스토리.
    pt: Nossas últimas notícias, atualizações e histórias por Scott Friesen.
    ru: Последние новости и статьи от Scott Friesen.
    zh: Scott Friesen 撰写我们的最新资讯、动态和故事。

bartekn:
  title:
    en: Bartek Nowierski
    es: Bartek Nowierski
    ja: Bartek Nowierski
    ko: Bartek Nowierski
    pt: Bartek Nowierski
    ru: Bartek Nowierski
    zh: Bartek Nowierski
  description:
    en: Chrome Software Engineer
    es: Ingeniero de software de Chrome
    ja: Chrome ソフトウェアエンジニア
    ko: Chrome 소프트웨어 엔지니어
    pt: Engenheiro de software do Chrome
    ru: Инженер-программист проекта Chrome
    zh: Chrome 软件工程师

djuffin:
  title:
    en: Eugene Zemtsov
    es: Eugene Zemtsov
    ja: Eugene Zemtsov
    ko: Eugene Zemtsov
    pt: Eugene Zemtsov
    ru: Eugene Zemtsov
    zh: Eugene Zemtsov
  description:
    en: Our latest news, updates, and stories by Eugene Zemtsov.
    es: Consulte las últimas noticias, actualizaciones e historias publicadas por Eugene Zemtsov.
    ja: Eugene Zemtsov による最新のニュース、アップデート情報、記事などをご紹介します。
    ko: Eugene Zemtsov의 최신 뉴스, 업데이트 및 스토리.
    pt: Nossas últimas notícias, atualizações e histórias por Eugene Zemtsov.
    ru: Последние новости и статьи от Eugene Zemtsov.
    zh: Eugene Zemtsov 撰写我们的最新资讯、动态和故事。

giesau:
  title:
    en: Stephan Giesau
    es: Stephan Giesau
    ja: Stephan Giesau
    ko: Stephan Giesau
    pt: Stephan Giesau
    ru: Stephan Giesau
    zh: Stephan Giesau
  description:
    en: Our latest news, updates, and stories by Stephan Giesau.
    es: Consulte las últimas noticias, actualizaciones e historias publicadas por Stephan Giesau.
    ja: Stephan Giesau による最新のニュース、アップデート情報、記事などをご紹介します。
    ko: Stephan Giesau의 최신 뉴스, 업데이트 및 스토리.
    pt: Nossas últimas notícias, atualizações e histórias por Stephan Giesau.
    ru: Последние новости и статьи от Stephan Giesau.
    zh: Stephan Giesau 撰写我们的最新资讯、动态和故事。

mattgaunt:
  title:
    en: Matt Gaunt
    es: Matt Gaunt
    ja: Matt Gaunt
    ko: Matt Gaunt
    pt: Matt Gaunt
    ru: Matt Gaunt
    zh: Matt Gaunt
  description:
    en: Our latest news, updates, and stories by Matt Gaunt.
    es: Consulte las últimas noticias, actualizaciones e historias publicadas por Matt Gaunt.
    ja: Matt Gaunt による最新のニュース、アップデート情報、記事などをご紹介します。
    ko: Matt Gaunt의 최신 뉴스, 업데이트 및 스토리.
    pt: Nossas últimas notícias, atualizações e histórias por Matt Gaunt.
    ru: Последние новости и статьи от Matt Gaunt.
    zh: Matt Gaunt 撰写我们的最新资讯、动态和故事。

reillyg:
  title:
    en: Reilly Grant
    es: Reilly Grant
    ja: Reilly Grant
    ko: Reilly Grant
    pt: Reilly Grant
    ru: Reilly Grant
    zh: Reilly Grant
  description:
    en: Software Engineer on Google Chrome focusing on hardware APIs
    es: Ingeniero de software en Google Chrome centrado en las API de hardware
    ja: ハードウェア API に関心を持つ Google Chrome のソフトウェアエンジニア
    ko: 하드웨어 API에 중점을 둔 Chrome의 소프트웨어 엔지니어
    pt: Engenheiro de software no Google Chrome com foco em APIs de hardware
    ru: Инженер-программист в команде Google Chrome, специализирующийся на API для работы с устройствами
    zh: 专注于硬件 API 的 Google Chrome 软件工程师

nateschloss:
  title:
    en: Nate Schloss
    es: Nate Schloss
    ja: Nate Schloss
    ko: Nate Schloss
    pt: Nate Schloss
    ru: Nate Schloss
    zh: Nate Schloss
  description:
    en: Our latest news, updates, and stories by Nate Schloss.
    es: Consulte las últimas noticias, actualizaciones e historias publicadas por Nate Schloss.
    ja: Nate Schloss による最新のニュース、アップデート情報、記事などをご紹介します。
    ko: Nate Schloss의 최신 뉴스, 업데이트 및 스토리.
    pt: Nossas últimas notícias, atualizações e histórias por Nate Schloss.
    ru: Последние новости и статьи от Nate Schloss.
    zh: Nate Schloss 撰写我们的最新资讯、动态和故事。

andrewcomminos:
  title:
    en: Andrew Comminos
    es: Andrew Comminos
    ja: Andrew Comminos
    ko: Andrew Comminos
    pt: Andrew Comminos
    ru: Andrew Comminos
    zh: Andrew Comminos
  description:
    en: Our latest news, updates, and stories by Andrew Comminos.
    es: Consulte las últimas noticias, actualizaciones e historias publicadas por Andrew Comminos.
    ja: Andrew Comminos による最新のニュース、アップデート情報、記事などをご紹介します。
    ko: Andrew Comminos의 최신 뉴스, 업데이트 및 스토리.
    pt: Nossas últimas notícias, atualizações e histórias por Andrew Comminos.
    ru: Последние новости и статьи от Andrew Comminos.
    zh: Andrew Comminos 撰写我们的最新资讯、动态和故事。

bingler:
  title:
    en: Steven Bingler
    es: Steven Bingler
    ja: Steven Bingler
    ko: Steven Bingler
    pt: Steven Bingler
    ru: Steven Bingler
    zh: Steven Bingler
  description:
    en: Software engineer on Chrome's Privacy Sandbox.
    es: Ingeniero de software para Privacy Sandbox de Chrome.
    ja: Chrome の Privacy Sandbox の開発に取り組むソフトウェアエンジニア。
    ko: Chrome의 개인정보 보호 샌드박스 소프트웨어 엔지니어입니다.
    pt: Engenheiro de software na Privacy Sandbox do Chrome.
    ru: Инженер-программист, работающий над Chrome Privacy Sandbox.
    zh: Chrome 隐私沙盒的软件工程师。

andrewguan:
  title:
    en: Andrew Guan
    es: Andrew Guan
    ja: Andrew Guan
    ko: Andrew Guan
    pt: Andrew Guan
    ru: Andrew Guan
    zh: Andrew Guan
  description:
    en: Our latest news, updates, and stories by Andrew Guan.
    es: Consulte las últimas noticias, actualizaciones e historias publicadas por Andrew Guan.
    ja: Andrew Guan による最新のニュース、アップデート情報、記事などをご紹介します。
    ko: Andrew Guan의 최신 뉴스, 업데이트 및 스토리.
    pt: Nossas últimas notícias, atualizações e histórias por Andrew Guan.
    ru: Последние новости и статьи от Andrew Guan.
    zh: Andrew Guan 撰写我们的最新资讯、动态和故事。

sorenbalko:
  title:
    en: Sören Balko
    es: Sören Balko
    ja: Sören Balko
    ko: Sören Balko
    pt: Sören Balko
    ru: Sören Balko
    zh: Sören Balko
  description:
    en: CTO at Clipchamp
    es: CTO en Clipchamp
    ja: Clipchamp の CTO
    ko: Clipchamp의 CTO
    pt: CTO na empresa Clipchamp
    ru: Технический директор компании Clipchamp
    zh: Clipchamp 首席技术官

rezakazemi:
  title:
    en: Reza Kazemi
    es: Reza Kazemi
    ja: Reza Kazemi
    ko: Reza Kazemi
    pt: Reza Kazemi
    ru: Reza Kazemi
    zh: Reza Kazemi
  description:
    en: Product Manager at Corel
    es: Gerente de productos de Corel
    ja: Corel のプロダクトマネージャー
    ko: Corel의 제품 관리자
    pt: Gerente de produtos da Corel
    ru: Менеджер по продукту в компании Corel
    zh: Corel 产品经理

antoinebisch:
  title:
    en: Antoine Bisch
    es: Antoine Bisch
    ja: Antoine Bisch
    ko: Antoine Bisch
    pt: Antoine Bisch
    ru: Antoine Bisch
    zh: Antoine Bisch
  description:
    en: Web Ecosystem Consultant
    es: Consultor de ecosistemas web
    ja: Web エコシステムコンサルタント
    ko: 웹 생태계 컨설턴트
    pt: Consultor de ecossistemas web
    ru: Консультант по веб-экосистеме
    zh: 网络生态系统顾问

anniesullie:
  title:
    en: Annie Sullivan
    es: Annie Sullivan
    ja: Annie Sullivan
    ko: Annie Sullivan
    pt: Annie Sullivan
    ru: Annie Sullivan
    zh: Annie Sullivan
  description:
    en: Our latest news, updates, and stories by Annie Sullivan.
    es: Consulte las últimas noticias, actualizaciones e historias publicadas por Annie Sullivan.
    ja: Annie Sullivan による最新のニュース、アップデート情報、記事などをご紹介します。
    ko: Annie Sullivan의 최신 뉴스, 업데이트 및 스토리.
    pt: Nossas últimas notícias, atualizações e histórias por Annie Sullivan.
    ru: Последние новости и статьи от Annie Sullivan.
    zh: Annie Sullivan 撰写我们的最新资讯、动态和故事。

mmocny:
  title:
    en: Michal Mocny
    es: Michal Mocny
    ja: Michal Mocny
    ko: Michal Mocny
    pt: Michal Mocny
    ru: Michal Mocny
    zh: Michal Mocny
  description:
    en: Our latest news, updates, and stories by Michal Mocny.
    es: Consulte las últimas noticias, actualizaciones e historias publicadas por Michal Mocny.
    ja: Michal Mocny による最新のニュース、アップデート情報、記事などをご紹介します。
    ko: Michal Mocny의 최신 뉴스, 업데이트 및 스토리.
    pt: Nossas últimas notícias, atualizações e histórias por Michal Mocny.
    ru: Последние новости и статьи от Michal Mocny.
    zh: Michal Mocny 撰写我们的最新资讯、动态和故事。

huib:
  title:
    en: Huib Kleinhout
    es: Huib Kleinhout
    ja: Huib Kleinhout
    ko: Huib Kleinhout
    pt: Huib Kleinhout
    ru: Huib Kleinhout
    zh: Huib Kleinhout
  description:
    en: Our latest news, updates, and stories by Huib Kleinhout.
    es: Consulte las últimas noticias, actualizaciones e historias publicadas por Huib Kleinhout.
    ja: Huib Kleinhout による最新のニュース、アップデート情報、記事などをご紹介します。
    ko: Huib Kleinhout의 최신 뉴스, 업데이트 및 스토리.
    pt: Nossas últimas notícias, atualizações e histórias por Huib Kleinhout.
    ru: Последние новости и статьи от Huib Kleinhout.
    zh: Huib Kleinhout 撰写我们的最新资讯、动态和故事。

sisidovski:
  title:
    en: Shunya Shishido
    es: Shunya Shishido
    ja: Shunya Shishido
    ko: Shunya Shishido
    pt: Shunya Shishido
    ru: Shunya Shishido
    zh: Shunya Shishido
  description:
    en: Web Ecosystem Consultant
    es: Consultor de ecosistemas web
    ja: Web エコシステムコンサルタント
    ko: 웹 생태계 컨설턴트
    pt: Consultor de ecossistemas web
    ru: Консультант по веб-экосистеме
    zh: 网络生态系统顾问

gladenjoy:
  title:
    en: Tomoki Kiraku
    es: Tomoki Kiraku
    ja: Tomoki Kiraku
    ko: Tomoki Kiraku
    pt: Tomoki Kiraku
    ru: Tomoki Kiraku
    zh: Tomoki Kiraku
  description:
    en: Our latest news, updates, and stories by Tomoki Kiraku.
    es: Consulte las últimas noticias, actualizaciones e historias publicadas por Tomoki Kiraku.
    ja: Tomoki Kiraku による最新のニュース、アップデート情報、記事などをご紹介します。
    ko: Tomoki Kiraku의 최신 뉴스, 업데이트 및 스토리.
    pt: Nossas últimas notícias, atualizações e histórias por Tomoki Kiraku.
    ru: Последние новости и статьи от Tomoki Kiraku.
    zh: Tomoki Kiraku 撰写我们的最新资讯、动态和故事。

alonko:
  title:
    en: Alon Kochba
    es: Alon Kochba
    ja: Alon Kochba
    ko: Alon Kochba
    pt: Alon Kochba
    ru: Alon Kochba
    zh: Alon Kochba
  description:
    en: Our latest news, updates, and stories by Alon Kochba.
    es: Consulte las últimas noticias, actualizaciones e historias publicadas por Alon Kochba.
    ja: Alon Kochba による最新のニュース、アップデート情報、記事などをご紹介します。
    ko: Alon Kochba의 최신 뉴스, 업데이트 및 스토리.
    pt: Nossas últimas notícias, atualizações e histórias por Alon Kochba.
    ru: Последние новости и статьи от Alon Kochba.
    zh: Alon Kochba 撰写我们的最新资讯、动态和故事。

choudhuryashish:
  title:
    en: Ashish Choudhury
    es: Ashish Choudhury
    ja: Ashish Choudhury
    ko: Ashish Choudhury
    pt: Ashish Choudhury
    ru: Ashish Choudhury
    zh: Ashish Choudhury
  description:
    en: Our latest news, updates, and stories by Ashish Choudhury.
    es: Consulte las últimas noticias, actualizaciones e historias publicadas por Ashish Choudhury.
    ja: Ashish Choudhury による最新のニュース、アップデート情報、記事などをご紹介します。
    ko: Ashish Choudhury의 최신 뉴스, 업데이트 및 스토리.
    pt: Nossas últimas notícias, atualizações e histórias por Ashish Choudhury.
    ru: Последние новости и статьи от Ashish Choudhury.
    zh: Ashish Choudhury 撰写我们的最新资讯、动态和故事。

dinakarchandolu:
  title:
    en: Dinakar Chandolu
    es: Dinakar Chandolu
    ja: Dinakar Chandolu
    ko: Dinakar Chandolu
    pt: Dinakar Chandolu
    ru: Dinakar Chandolu
    zh: Dinakar Chandolu
  description:
    en: Our latest news, updates, and stories by Dinakar Chandolu.
    es: Consulte las últimas noticias, actualizaciones e historias publicadas por Dinakar Chandolu.
    ja: Dinakar Chandolu による最新のニュース、アップデート情報、記事などをご紹介します。
    ko: Dinakar Chandolu의 최신 뉴스, 업데이트 및 스토리.
    pt: Nossas últimas notícias, atualizações e histórias por Dinakar Chandolu.
    ru: Последние новости и статьи от Dinakar Chandolu.
    zh: Dinakar Chandolu 撰写我们的最新资讯、动态和故事。

abhimanyuraibahadur:
  title:
    en: Abhimanyu Raibahadur
    es: Abhimanyu Raibahadur
    ja: Abhimanyu Raibahadur
    ko: Abhimanyu Raibahadur
    pt: Abhimanyu Raibahadur
    ru: Abhimanyu Raibahadur
    zh: Abhimanyu Raibahadur
  description:
    en: Our latest news, updates, and stories by Abhimanyu Raibahadur.
    es: Nuestras últimas noticias, actualizaciones e historias de Abhimanyu Raibahadur.
    ja: Abhimanyu Raibahadur による最新のニュース、アップデート情報、記事などをご紹介します。
    ko: Abhimanyu Raibahadur의 최신 뉴스, 업데이트 및 스토리.
    pt: Nossas últimas notícias, atualizações e histórias por Abhimanyu Raibahadur.
    ru: Последние новости и статьи от Abhimanyu Raibahadur.
    zh: Abhimanyu Raibahadur 撰写我们的最新资讯、动态和故事。

dhilipvenkateshuvarajan:
  title:
    en: Dhilip venkatesh Uvarajan
    es: Dhilip venkatesh Uvarajan
    ja: Dhilip venkatesh Uvarajan
    ko: Dhilip venkatesh Uvarajan
    pt: Dhilip venkatesh Uvarajan
    ru: Dhilip venkatesh Uvarajan
    zh: Dhilip venkatesh Uvarajan
  description:
    en: Our latest news, updates, and stories by Dhilip venkatesh Uvarajan.
    es: Nuestras últimas noticias, actualizaciones e historias de Dhilip venkatesh Uvarajan.
    ja: Dhilip venkatesh Uvarajan による最新のニュース、アップデート情報、記事などをご紹介します。
    ko: Dhilip venkatesh Uvarajan의 최신 뉴스, 업데이트 및 스토리.
    pt: Nossas últimas notícias, atualizações e histórias por Dhilip venkatesh Uvarajan.
    ru: Последние новости и статьи от Dhilip venkatesh Uvarajan.
    zh: Dhilip venkatesh Uvarajan 撰写我们的最新资讯、动态和故事。

safwans:
  title:
    en: Safwan Samla
    es: Safwan Samla
    ja: Safwan Samla
    ko: Safwan Samla
    pt: Safwan Samla
    ru: Safwan Samla
    zh: Safwan Samla
  description:
    en: Our latest news, updates, and stories by Safwan Samla.
    es: Nuestras últimas noticias, actualizaciones e historias de Safwan Samla.
    ja: Safwan Samla による最新のニュース、アップデート情報、記事などをご紹介します。
    ko: Safwan Samla의 최신 뉴스, 업데이트 및 스토리.
    pt: Nossas últimas notícias, atualizações e histórias por Safwan Samla.
    ru: Последние новости и статьи от Safwan Samla.
    zh: Safwan Samla 撰写我们的最新资讯、动态和故事。

andybell:
  title:
    en: Andy Bell
    es: Andy Bell
    ja: Andy Bell
    ko: Andy Bell
    pt: Andy Bell
    ru: Andy Bell
    zh: Andy Bell
  description:
    en: Freelance designer and educator
    es: Diseñador y profesor independiente
    ja: フリーランスのデザイナー兼教育者
    ko: 프리랜서 디자이너 겸 교육자
    pt: Designer e educador freelancer
    ru: Дизайнер-фрилансер и автор обучающих материалов
    zh: 自由设计师和教育工作者

ajara:
  title:
    en: Adriana Jara
    es: Adriana Jara
    ja: Adriana Jara
    ko: Adriana Jara
    pt: Adriana Jara
    ru: Adriana Jara
    zh: Adriana Jara
  description:
    en: Adriana is a Developer Relations Engineer
    es: Adriana es una ingeniera DevRel
    ja: Adriana は開発者リレーションエンジニアです
    ko: Adriana는 개발자 관계 엔지니어입니다.
    pt: Adriana é engenheira de relações com desenvolvedores
    ru: Адриана — DevRel-инженер
    zh: Adriana 是一名开发者关系工程师

jbrockmeyer:
  title:
    en: Jan Brockmeyer
    es: Jan Brockmeyer
    ja: Jan Brockmeyer
    ko: Jan Brockmeyer
    pt: Jan Brockmeyer
    ru: Jan Brockmeyer
    zh: Jan Brockmeyer
  description:
    en: Our latest news, updates, and stories by Jan Brockmeyer.
    es: Consulte las últimas noticias, actualizaciones e historias publicadas por Jan Brockmeyer.
    ja: Jan Brockmeyer による最新のニュース、アップデート情報、記事などをご紹介します。
    ko: Jan Brockmeyer의 최신 뉴스, 업데이트 및 스토리.
    pt: Nossas últimas notícias, atualizações e histórias por Jan Brockmeyer.
    ru: Последние новости и статьи от Jan Brockmeyer.
    zh: Jan Brockmeyer 撰写我们的最新资讯、动态和故事。

jcolin:
  title:
    en: Jeremy Colin
    es: Jeremy Colin
    ja: Jeremy Colin
    ko: Jeremy Colin
    pt: Jeremy Colin
    ru: Jeremy Colin
    zh: Jeremy Colin
  description:
    en: Engineering Manager
    es: Gerente de Ingeniería
    ja: エンジニアリングマネージャー
    ko: 엔지니어링 관리자
    pt: Gerente de engenharia
    ru: Менеджер по разработке
    zh: 工程经理

hbsong:
  title:
    en: Hongbo Song
    es: Hongbo Song
    ja: Hongbo Song
    ko: Hongbo Song
    pt: Hongbo Song
    ru: Hongbo Song
    zh: Hongbo Song
  description:
    en: Our latest news, updates, and stories by Hongbo Song.
    es: Consulte las últimas noticias, actualizaciones e historias publicadas por Hongbo Song.
    ja: Hongbo Song による最新のニュース、アップデート情報、記事などをご紹介します。
    ko: Hongbo Song의 최신 뉴스, 업데이트 및 스토리.
    pt: Nossas últimas notícias, atualizações e histórias por Hongbo Song.
    ru: Последние новости и статьи от Hongbo Song.
    zh: Hongbo Song 撰写我们的最新资讯、动态和故事。

adamskret:
  title:
    en: Adam Skręt
    es: Adam Skręt
    ja: Adam Skręt
    ko: Adam Skręt
    pt: Adam Skręt
    ru: Adam Skręt
    zh: Adam Skręt
  description:
    en: Director of Digital & Performance Marketing, Orange Polska S.A.
    es: Director de marketing digital y rendimiento de Orange Polska S.A.
    ja: Orange Polska S.A. に所属するデジタル & パフォーマンスマーケティングディレクター
    ko: 디지털 및 성능 마케팅 이사, Orange Polska SA
    pt: Diretor de marketing digital e desempenho, Orange Polska S.A.
    ru: Директор по цифровому и performance-маркетингу, Orange Polska S.A.
    zh: Orange Polska S.A. 数字和绩效营销总监

rafałfilipek:
  title:
    en: Rafał Filipek
    es: Rafał Filipek
    ja: Rafał Filipek
    ko: Rafał Filipek
    pt: Rafał Filipek
    ru: Rafał Filipek
    zh: Rafał Filipek
  description:
    en: Lead Frontend Developer, Orange Polska S.A.
    es: Desarrollador principal de front-end en Orange Polska S.A.
    ja: Orange Polska S.A. に所属するリードフロントエンド開発者
    ko: 수석 프런트엔드 개발자, Orange Polska SA
    pt: Desenvolvedor líder de front-end, Orange Polska S.A.
    ru: Ведущий фронтенд-разработчик, Orange Polska S.A.
    zh: Orange Polska S.A. 首席前端开发者

marcinsierakowski:
  title:
    en: Marcin Sierakowski
    es: Marcin Sierakowski
    ja: Marcin Sierakowski
    ko: Marcin Sierakowski
    pt: Marcin Sierakowski
    ru: Marcin Sierakowski
    zh: Marcin Sierakowski
  description:
    en: Director of Sales Platforms Development & Maintenance, Orange Polska S.A.
    es: Director de desarrollo y mantenimiento de plataformas de ventas en Orange Polska S.A.
    ja: Orange Polska S.A. に所属する販売プラットフォーム開発 & メンテナンスディレクター
    ko: 영업 플랫폼 개발 및 유지관리 이사, Orange Polska SA
    pt: Diretor de desenvolvimento e manutenção de plataformas de vendas, Orange Polska S.A.
    ru: Директор по развитию и поддержке торговых платформ, Orange Polska S.A.
    zh: Orange Polska S.A. 销售平台开发与维护总监

jiwoong:
  title:
    en: Jiwoong Lee
    es: Jiwoong Lee
    ja: Jiwoong Lee
    ko: 이지웅
    pt: Jiwoong Lee
    ru: Jiwoong Lee
    zh: 李智雄
  description:
    en: UX Designer for Web Platform & Chrome
    es: Diseñador de UX para Web Platform y Chrome
    ja: Web プラットフォームと Chrome を対象とした UX デザイナー
    ko: 웹 플랫폼 및 Chrome의 UX 디자이너
    pt: Designer de UX para plataforma web e Chrome
    ru: UX-дизайнер веб-платформы и Chrome
    zh: 网络平台与 Chrome 用户体验设计师

christianliebel:
  title:
    en: Christian Liebel
    es: Christian Liebel
    ja: Christian Liebel
    ko: Christian Liebel
    pt: Christian Liebel
    ru: Christian Liebel
    zh: Christian Liebel
  description:
    en: GDE for Web Capabilities & Angular
    es: Diseñador de GDE para funcionalidades web y de Angular
    ja: Web Capabilities と Angular を対象とした GDE
    ko: 웹 기능 및 Angular의 GDE
    pt: Designer GDE para Web Capabilities e Angular
    ru: Эксперт GDE по веб-возможностям и Angular
    zh: 专攻网络功能与 Angular 的 Google 开发者专家

mgiuca:
  title:
    en: Matt Giuca
    es: Matt Giuca
    ja: Matt Giuca
    ko: Matt Giuca
    pt: Matt Giuca
    ru: Matt Giuca
    zh: Matt Giuca
  description:
    en: Our latest news, updates, and stories by Matt Giuca.
    es: Consulte las últimas noticias, actualizaciones e historias publicadas por Matt Giuca.
    ja: Matt Giuca による最新のニュース、アップデート情報、記事などをご紹介します。
    ko: Matt Giuca의 최신 뉴스, 업데이트 및 스토리.
    pt: Nossas últimas notícias, atualizações e histórias por Matt Giuca.
    ru: Последние новости и статьи от Мэтта Джуки.
    zh: Matt Giuca 撰写我们的最新资讯、动态和故事。

swethagopalakrishnan:
  title:
    en: Swetha Gopalakrishnan
    es: Swetha Gopalakrishnan
    ja: Swetha Gopalakrishnan
    ko: Swetha Gopalakrishnan
    pt: Swetha Gopalakrishnan
    ru: Swetha Gopalakrishnan
    zh: Swetha Gopalakrishnan
  description:
    en: Our latest news, updates, and stories by Swetha Gopalakrishnan.
    es: Consulte las últimas noticias, actualizaciones e historias publicadas por Swetha Gopalakrishnan.
    ja: Swetha Gopalakrishnan による最新のニュース、アップデート情報、記事などをご紹介します。
    ko: Swetha Gopalakrishnan의 최신 뉴스, 업데이트 및 스토리.
    pt: Nossas últimas notícias, atualizações e histórias por Swetha Gopalakrishnan.
    ru: Последние новости и статьи от Swetha Gopalakrishnan.
    zh: Swetha Gopalakrishnan 撰写我们的最新资讯、动态和故事。

saurabhrajpal:
  title:
    en: Saurabh Rajpal
    es: Saurabh Rajpal
    ja: Saurabh Rajpal
    ko: Saurabh Rajpal
    pt: Saurabh Rajpal
    ru: Saurabh Rajpal
    zh: Saurabh Rajpal
  description:
    en: Our latest news, updates, and stories by Saurabh Rajpal.
    es: Consulte las últimas noticias, actualizaciones e historias publicadas por Saurabh Rajpal.
    ja: Saurabh Rajpal による最新のニュース、アップデート情報、記事などをご紹介します。
    ko: Saurabh Rajpal의 최신 뉴스, 업데이트 및 스토리.
    pt: Nossas últimas notícias, atualizações e histórias por Saurabh Rajpal.
    ru: Последние новости и статьи от Saurabh Rajpal.
    zh: Saurabh Rajpal 撰写我们的最新资讯、动态和故事。

arturjanc:
  title:
    en: Artur Janc
    es: Artur Janc
    ja: Artur Janc
    ko: Artur Janc
    pt: Artur Janc
    ru: Artur Janc
    zh: Artur Janc
  description:
    en: Our latest news, updates, and stories by Artur Janc.
    es: Consulte las últimas noticias, actualizaciones e historias publicadas por Artur Janc.
    ja: Artur Janc による最新のニュース、アップデート情報、記事などをご紹介します。
    ko: Artur Janc의 최신 뉴스, 업데이트 및 스토리.
    pt: Nossas últimas notícias, atualizações e histórias por Artur Janc.
    ru: Последние новости и статьи от Artur Janc.
    zh: Artur Janc 撰写我们的最新资讯、动态和故事。

mkazi:
  title:
    en: Minhaz Kazi
    es: Minhaz Kazi
    ja: Minhaz Kazi
    ko: Minhaz Kazi
    pt: Minhaz Kazi
    ru: Minhaz Kazi
    zh: Minhaz Kazi
  description:
    en: Developer Advocate at Google
    es: Desarrollador partidario en Google
    ja: Google に所属する Developer Advocate
    ko: Google의 개발자 애드버킷
    pt: Developer Advocate na empresa Google
    ru: Developer Advocate в компании Google
    zh: Google 的开发技术推广工程师

cmp:
  title:
    en: Chase Phillips
    es: Chase Phillips
    ja: Chase Phillips
    ko: Chase Phillips
    pt: Chase Phillips
    ru: Chase Phillips
    zh: Chase Phillips
  description:
    en: Software Engineer on the Google Chrome team
    es: Ingeniero de software en el equipo de Google Chrome
    ja: Google Chrome チームのソフトウェアエンジニア
    ko: Google Chrome 팀의 소프트웨어 엔지니어
    pt: Engenheiro de software na equipe do Google Chrome
    ru: Инженер-программист в команде Google Chrome
    zh: Google Chrome 团队的软件工程师

collindionagata:
  title:
    en: Collin Dion Agata
    es: Collin Dion Agata
    ja: Collin Dion Agata
    ko: Collin Dion Agata
    pt: Collin Dion Agata
    ru: Collin Dion Agata
    zh: Collin Dion Agata
  description:
    en: Our latest news, updates, and stories by Collin Dion Agata.
    es: Consulte las últimas noticias, actualizaciones e historias publicadas por Collin Dion Agata.
    ja: Dion Agata による最新のニュース、アップデート情報、記事などをご紹介します。
    ko: Collin Dion Agata의 최신 뉴스, 업데이트 및 스토리.
    pt: Nossas últimas notícias, atualizações e histórias por Collin Dion Agata.
    ru: Последние новости и статьи от Collin Dion Agata.
    zh: Collin Dion Agata 撰写我们的最新资讯、动态和故事。

chrisboakes:
  title:
    en: Chris Boakes
    es: Chris Boakes
    ja: Chris Boakes
    ko: Chris Boakes
    pt: Chris Boakes
    ru: Chris Boakes
    zh: Chris Boakes
  description:
    en: Principal Software Engineer at The Telegraph
    es: Ingeniero principal de software en The Telegraph
    ja: Telegraph のプリンシパルソフトウェアエンジニア
    ko: The Telegraph의 수석 소프트웨어 엔지니어
    pt: Engenheiro de software principal no The Telegraph
    ru: Главный инженер-программист в The Telegraph
    zh: The Telegraph 首席软件工程师

jaikk:
  title:
    en: Jai Krishnan
    es: Jai Krishnan
    ja: Jai Krishnan
    ko: Jai Krishnan
    pt: Jai Krishnan
    ru: Jai Krishnan
    zh: Jai Krishnan
  description:
    en: Product Manager at Google working on open codecs
    es: Gerente de productos de Google que trabaja en códigos abiertos
    ja: オープンコーデックに取り組む Google のプロダクトマネージャー
    ko: 오픈 코덱 작업을 수행하는 Google의 제품 관리자
    pt: Gerente de produtos no Google trabalhando em codecs abertos
    ru: Менеджер по продукту в Google, участвует в разработке открытых кодеков
    zh: 研究开放式编解码器的 Google 产品经理

wtc:
  title:
    en: Wan-Teh Chang
    es: Wan-Teh Chang
    ja: Wan-Teh Chang
    ko: Wan-Teh Chang
    pt: Wan-Teh Chang
    ru: Wan-Teh Chang
    zh: Wan-Teh Chang
  description:
    en: Engineer at Google working on AVIF
    es: Ingeniero en Google que trabaja en AVIF
    ja: AVIF に取り組む Google のエンジニア
    ko: AVIF 작업을 수행하는 Google 엔지니어
    pt: Engenheiro na Google trabalhando em AVIF
    ru: Инженер в компании Google, участвующий в разработке AVIF
    zh: 研究 AVIF 的 Google 工程师

shubhie:
  title:
    en: Shubhie Panicker
    es: Shubhie Panicker
    ja: Shubhie Panicker
    ko: Shubhie Panicker
    pt: Shubhie Panicker
    ru: Shubhie Panicker
    zh: Shubhie Panicker
  description:
    en: Tech Lead Manager on the Chrome Web Platform team
    es: Gerente principal de tecnología de la plataforma web de Chrome
    ja: Chrome Web プラットフォームチームのテクニカルリードマネージャー
    ko: Chrome 웹 플랫폼 팀의 기술 수석 관리자
    pt: Gerente líder técnico na equipe de plataforma web do Chrome
    ru: Технический руководитель команды веб-платформы Chrome
    zh: Chrome 网络平台团队的技术主管经理

npm:
  title:
    en: Nicolás Peña Moreno
    es: Nicolás Peña Moreno
    ja: Nicolás Peña Moreno
    ko: Nicolás Peña Moreno
    pt: Nicolás Peña Moreno
    ru: Nicolás Peña Moreno
    zh: Nicolás Peña Moreno
  description:
    en: Software developer always looking for chocolates and games
    es: Programador siempre en busca de chocolates y juegos
    ja: チョコレートとゲームをいつも探しているソフトウェア開発者
    ko: 늘 초콜릿과 게임을 찾는 소프트웨어 개발자
    pt: Desenvolvedor de software sempre à procura de chocolates e jogos
    ru: Разработчик ПО, обожает шоколадки и игры
    zh: 总是在寻找巧克力和游戏的软件开发者

derekherman:
  title:
    en: Derek Herman
    es: Derek Herman
    ja: Derek Herman
    ko: Derek Herman
    pt: Derek Herman
    ru: Derek Herman
    zh: Derek Herman
  description:
    en: CTO at XWP
    es: Director de tecnología en XWP
    ja: XWP の CTO
    ko: XWP의 CTO
    pt: CTO na empresa XWP
    ru: Технический директор компании XWP
    zh: XWP 首席技术官

dero:
  title:
    en: Jaroslav Polakovič
    es: Jaroslav Polakovič
    ja: Jaroslav Polakovič
    ko: Jaroslav Polakovič
    pt: Jaroslav Polakovič
    ru: Jaroslav Polakovič
    zh: Jaroslav Polakovič
  description:
    en: Senior Engineer at XWP
    es: Jefe de ingeniería en XWP
    ja: XWP のシニアエンジニア
    ko: XWP의 수석 엔지니어
    pt: Engenheiro sênior na empresa XWP
    ru: Старший инженер в компании XWP
    zh: XWP 高级工程师

jarhar:
  title:
    en: Joey Arhar
    es: Joey Arhar
    ja: Joey Arhar
    ko: Joey Arhar
    pt: Joey Arhar
    ru: Joey Arhar
    zh: Joey Arhar
  description:
    en: Software Engineer on the Chrome DOM team
    es: Ingeniero de software en el equipo de Chrome DOM
    ja: Chrome DOM チームのソフトウェアエンジニア
    ko: Chrome DOM 팀의 소프트웨어 엔지니어
    pt: Engenheiro de software na equipe do Chrome DOM
    ru: Инженер-программист в команде Chrome DOM
    zh: Chrome DOM 团队的软件工程师

majido:
  title:
    en: Majid Valipour
    es: Majid Valipour
    ja: Majid Valipour
    ko: Majid Valipour
    pt: Majid Valipour
    ru: Majid Valipour
    zh: Majid Valipour
  description:
    en: Software Engineer on the Chrome team
    es: Ingeniero de software en el equipo de Chrome
    ja: Chrome チームに所属するソフトウェアエンジニア
    ko: Chrome 팀의 소프트웨어 엔지니어
    pt: Engenheiro de software na equipe do Chrome
    ru: Инженер-программист в команде Chrome
    zh: Chrome 团队的软件工程师

flackr:
  title:
    en: Robert Flack
    es: Robert Flack
    ja: Robert Flack
    ko: Robert Flack
    pt: Robert Flack
    ru: Robert Flack
    zh: Robert Flack
  description:
    en: Software Engineer on the Chrome team
    es: Ingeniero de software en el equipo de Chrome
    ja: Chrome チームに所属するソフトウェアエンジニア
    ko: Chrome 팀의 소프트웨어 엔지니어
    pt: Engenheiro de software na equipe do Chrome
    ru: Инженер-программист в команде Chrome
    zh: Chrome 团队的软件工程师

dandclark:
  title:
    en: Dan Clark
    es: Dan Clark
    ja: Dan Clark
    ko: Dan Clark
    pt: Dan Clark
    ru: Dan Clark
    zh: Dan Clark
  description:
    en: Developer on the Microsoft Edge Web Platform team
    es: Desarrollador en el equipo de la plataforma web Microsoft Edge
    ja: Microsoft Edge Web プラットフォームチームに所属する開発者
    ko: Microsoft Edge 웹 플랫폼 팀 개발자
    pt: Desenvolvedor na equipe de plataforma web do Microsoft Edge
    ru: Разработчик в команде веб-платформы Microsoft Edge
    zh: Microsoft Edge 网络平台团队的开发者

cambickel:
  title:
    en: Camden Bickel
  description:
    en: Software Engineer at Google

michaelscharnagl:
  title:
    en: Michael Scharnagl
    es: Michael Scharnagl
    ja: Michael Scharnagl
    ko: Michael Scharnagl
    pt: Michael Scharnagl
    ru: Michael Scharnagl
    zh: Michael Scharnagl
  description:
    en: Freelance front-end web developer
    es: Freelance front-end web developer
    ja: Freelance front-end web developer
    ko: Freelance front-end web developer
    pt: Freelance front-end web developer
    ru: Freelance front-end web developer
    zh: Freelance front-end web developer

leenasohoni:
  title:
    en: Leena Sohoni
    es: Leena Sohoni
    ja: Leena Sohoni
    ko: Leena Sohoni
    pt: Leena Sohoni
    ru: Leena Sohoni
    zh: Leena Sohoni
  description:
    en: Freelance technical analyst and writer
    es: Analista técnica / escritora independiente
    ja: フリーランスのテクニカルアナリスト/ライター。
    ko: 프리랜서 기술 분석가/작가
    pt: Analista / redator técnico freelance.
    ru: Технический аналитик / писатель-фрилансер.
    zh: 自由技术分析师/作家。

jackjey:
  title:
    en: Jack J
    es: Jack J
    ja: Jack J
    ko: Jack J
    pt: Jack J
    ru: Jack J
    zh: Jack J
  description:
    en: Jack is an engineer working on the web
    es: Jack es un ingeniero que trabaja para la web
    ja: Jack は Web のために働くエンジニアです
    ko: Jack은 웹에서 일하는 엔지니어입니다.
    pt: Jack é um engenheiro que trabalha para web
    ru: Jack - инженер, работающий в Интернете.
    zh: Jack是一个为网络工作的工程师。

tcoustillac:
  title:
    en: Thierry Coustillac
    es: Thierry Coustillac
    ja: Thierry Coustillac
    ko: Thierry Coustillac
    pt: Thierry Coustillac
    ru: Thierry Coustillac
    zh: Thierry Coustillac
  description:
    en: Thierry Coustillac is a consultant at Google.
    es: Consulte las últimas noticias, actualizaciones e historias publicadas por Thierry Coustillac.
    ja: Thierry Coustillac による最新のニュース、アップデート情報、記事などをご紹介します。
    ko: Thierry Coustillac의 최신 뉴스, 업데이트 및 스토리.
    pt: Nossas últimas notícias, atualizações e histórias por Thierry Coustillac.
    ru: Последние новости и статьи от Thierry Coustillac.
    zh: Thierry Coustillac 撰写我们的最新资讯、动态和故事。

cédricbazureau:
  title:
    en: Cédric Bazureau
  description:
    en: Cédric Bazureau is a lead developer at Renault.

adactio:
  title:
    en: Jeremy Keith
  description:
    en: An Irish web developer living in Brighton, England, working with Clearleft.

patmeenan:
  title:
    en: Patrick Meenan
    es: Patrick Meenan
    ja: Patrick Meenan
    ko: Patrick Meenan
    pt: Patrick Meenan
    ru: Patrick Meenan
    zh: Patrick Meenan
  description:
    en: Our latest news, updates, and stories by Patrick Meenan.
    es: Consulte las últimas noticias, actualizaciones e historias publicadas por Patrick Meenan.
    ja: Patrick Meenan による最新のニュース、アップデート情報、記事などをご紹介します。
    ko: Patrick Meenan 최신 뉴스, 업데이트 및 스토리.
    pt: Nossas últimas notícias, atualizações e histórias por Patrick Meenan.
    ru: Последние новости и статьи от Patrick Meenan.
    zh: Patrick Meenan 撰写我们的最新资讯、动态和故事。

firt:
  title:
    en: Maximiliano Firtman
  description:
    en:  Author of Hacking Web Performance from O'Reilly

patrickbrosset:
  title:
    en: Patrick Brosset
    es: Patrick Brosset
    ja: Patrick Brosset
    ko: Patrick Brosset
    pt: Patrick Brosset
    ru: Patrick Brosset
    zh: Patrick Brosset
  description:
    en: Our latest news, updates, and stories by Patrick Brosset.
    es: Consulte las últimas noticias, actualizaciones e historias publicadas por Patrick Brosset.
    ja: Patrick Brosset による最新のニュース、アップデート情報、記事などをご紹介します。
    ko: Patrick Brosset 최신 뉴스, 업데이트 및 스토리.
    pt: Nossas últimas notícias, atualizações e histórias por Patrick Brosset.
    ru: Последние новости и статьи от Patrick Brosset.
    zh: Patrick Brosset 撰写我们的最新资讯、动态和故事。

karaerickson:
  title:
    en: Kara Erickson
    es: Kara Erickson
    ja: Kara Erickson
    ko: Kara Erickson
    pt: Kara Erickson
    ru: Kara Erickson
    zh: Kara Erickson
  description:
    en: Software Engineer on the Aurora team at Chrome.
    es: Ingeniera de software en el equipo de Aurora en Chrome.
    ja: ChromeのAuroraチームのソフトウェアエンジニア。
    ko: Chrome에서 Aurora 팀의 소프트웨어 엔지니어입니다.
    pt: Engenheiro de software da equipe Aurora no Chrome.
    ru: Инженер-программист в команде Aurora в Chrome.
    zh: Chrome 公司 Aurora 团队的软件工程师。

alexcastle:
  title:
    en: Alex Castle
    es: Alex Castle
    ja: Alex Castle
    ko: Alex Castle
    pt: Alex Castle
    ru: Alex Castle
    zh: Alex Castle
  description:
    en: Software Engineer on the Aurora team at Chrome.
    es: Ingeniero de software en el equipo de Aurora en Chrome.
    ja: ChromeのAuroraチームのソフトウェアエンジニア。
    ko: Chrome에서 Aurora 팀의 소프트웨어 엔지니어입니다.
    pt: Engenheiro de software da equipe Aurora no Chrome.
    ru: Инженер-программист в команде Aurora в Chrome.
    zh: Chrome 公司 Aurora 团队的软件工程师

behdadb:
  title:
    en: Behdad Bakhshinategh
  description:
    en: Software Engineer

jonross:
  title:
    en: Jonathan Ross
  description:
    en: Software Engineer

bckenny:
  title:
    en: Brendan Kenny
  description:
    en: Lighthouse lens polisher

alexandrawhite:
<<<<<<< HEAD
  title:
=======
  title: 
>>>>>>> 98306d65
    en: Alexandra White
    es: Alexandra White
    ja: Alexandra White
    ko: Alexandra White
    pt: Alexandra White
    ru: Alexandra White
    zh: Alexandra White
  description:
    en: Technical Writer at Google.
    es: Escritor técnico en Google
    ja: Google のテクニカルライター
    ko: Google 테크니컬라이터
    pt: Escritora técnica na empresa Google
    ru: Технический писатель в компании Google
    zh: Google 的技术撰稿人

<<<<<<< HEAD
lozandier:
  title:
    en: Kevin Lozandier
  description:
    en: User Experience Engineer on the Google Responsible Innovation team
=======
svenmay:
  title: 
      en: Sven May
  description:
      en: Privacy Web Ecosystem Consultant at Google

denisstasyev:
  title: 
      en: Denis Stasyev
  description:
      en: Software Engineer 
>>>>>>> 98306d65
<|MERGE_RESOLUTION|>--- conflicted
+++ resolved
@@ -3539,11 +3539,7 @@
     en: Lighthouse lens polisher
 
 alexandrawhite:
-<<<<<<< HEAD
-  title:
-=======
-  title: 
->>>>>>> 98306d65
+  title:
     en: Alexandra White
     es: Alexandra White
     ja: Alexandra White
@@ -3559,14 +3555,13 @@
     pt: Escritora técnica na empresa Google
     ru: Технический писатель в компании Google
     zh: Google 的技术撰稿人
-
-<<<<<<< HEAD
+    
 lozandier:
   title:
     en: Kevin Lozandier
   description:
     en: User Experience Engineer on the Google Responsible Innovation team
-=======
+
 svenmay:
   title: 
       en: Sven May
@@ -3577,5 +3572,4 @@
   title: 
       en: Denis Stasyev
   description:
-      en: Software Engineer 
->>>>>>> 98306d65
+      en: Software Engineer 