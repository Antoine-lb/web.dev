--- conflicted
+++ resolved
@@ -3337,16 +3337,6 @@
 dandclark:
   title:
     en: Dan Clark
-<<<<<<< HEAD
-  description:
-    en: Developer on the Microsoft Edge Web Platform team
-    
-cambickel:
-  title:
-    en: Camden Bickel
-  description:
-    en: Software Engineer at Google
-=======
     es: Dan Clark
     ja: Dan Clark
     ko: Dan Clark
@@ -3361,6 +3351,12 @@
     pt: Desenvolvedor na equipe de plataforma web do Microsoft Edge
     ru: Разработчик в команде веб-платформы Microsoft Edge
     zh: Microsoft Edge 网络平台团队的开发者
+    
+cambickel:
+  title:
+    en: Camden Bickel
+  description:
+    en: Software Engineer at Google
 
 michaelscharnagl:
   title:
@@ -3522,5 +3518,4 @@
     ko: Chrome에서 Aurora 팀의 소프트웨어 엔지니어입니다.
     pt: Engenheiro de software da equipe Aurora no Chrome.
     ru: Инженер-программист в команде Aurora в Chrome.
-    zh: Chrome 公司 Aurora 团队的软件工程师。
->>>>>>> d6b7b9da
+    zh: Chrome 公司 Aurora 团队的软件工程师。