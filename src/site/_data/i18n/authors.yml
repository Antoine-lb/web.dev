--- conflicted
+++ resolved
@@ -4431,8 +4431,4 @@
   title:
     en: 'Aaron Forinton'
   description:
-<<<<<<< HEAD
-    en: 'Technical Writer'
-=======
-    en: 'Technical Writer'
->>>>>>> d83c37f3
+    en: 'Technical Writer'